--- conflicted
+++ resolved
@@ -539,12 +539,8 @@
 	@system -v "$(TOOLSLIB)/EXECWLIBS LIB($(LIBL)) CMD($(crtcmd))" > $(LOGPATH)/$(notdir $<).log
 	@$(POSTRPGCOMPILE)
 
-<<<<<<< HEAD
+# Temp: Convert UTF-8 to temporary Windows Latin-1, because SQLC pre-compiler doesn't understand UTF-8
 %.MODULE: %.SQLC $(DEPDIR)/%.d
-=======
-# Temp: Convert UTF-8 to temporary Windows Latin-1, because SQLC pre-compiler doesn't understand UTF-8
-%.MODULE: %.SQLC
->>>>>>> eb96ebdf
 	@echo "*** Creating SQLC module [$*]"
 	@$(set_STMF_CCSID)
 	@qsh_out -c "touch -C 1252 $<-1252 && cat $< >$<-1252"
