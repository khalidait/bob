#!/QOpenSys/pkgs/bin/python3.6

# Licensed Materials - Property of IBM
# 57XX-XXX
# (c) Copyright IBM Corp. 2021

""" The utility module"""

from datetime import datetime
from enum import Enum
<<<<<<< HEAD
from tempfile import mkstemp
=======
from tempfile import mkstemp, gettempdir
import json
>>>>>>> 28f7b4c0
import os
from pathlib import Path
from shutil import move, copymode
import subprocess
import sys
from typing import Callable, List, Optional, Tuple, Union

from makei.const import FILE_MAX_EXT_LENGTH, FILE_TARGET_MAPPING


class Colors(str, Enum):
    """ An enum of colors to be used for output"""
    BOLD = '\033[1m'
    OKBLUE = '\033[94m'
    OKGREEN = '\033[92m'
    WARNING = '\033[93m'
    FAIL = '\033[91m'
    ENDC = '\033[0m'


def colored(message: str, color: Colors) -> str:
    """Returns a colored message if supported
    """
    if support_color():
        return f"{color}{message}{Colors.ENDC}"
    else:
        return f"{message}"


def support_color():
    """ Detects if the terminal supports color."""
    return sys.stdout.isatty()

def parse_variable(var_name: str):
    """ Returns the value of the given variable name in the system environment,
        or the input value itself if it is not a variable name.

    >>> os.environ["key1"] = "value1"
    >>> parse_variable("key1")
    'key1'
    >>> parse_variable("&key1")
    'value1'
    >>> parse_variable("&key1")
    'value1'
    """
    if var_name.startswith("&") and len(var_name) > 1:
        var_name = var_name[1:]
        try:
            value = os.environ[var_name]
            return value
        except KeyError:
            print(colored(
                f"{var_name} must be defined first in the environment variable.", Colors.FAIL))
            sys.exit(1)
    else:
        return var_name


def parse_all_variables(input_str: str) -> str:
    """ Resolve and return the input string with all variables being replaced

    >>> os.environ["key1"] = "value1"
    >>> os.environ["key2"] = "value2"
    >>> os.environ["key3"] = "value3"
    >>> os.environ["dependency_dir"] = "dep_dir_value"
    >>> parse_all_variables("key1")
    'key1'
    >>> parse_all_variables("key1/key2")
    'key1/key2'
    >>> parse_all_variables("&key1")
    'value1'
    >>> parse_all_variables("&key1/key2")
    'value1/key2'
    >>> parse_all_variables("key1/&key2")
    'key1/value2'
    >>> parse_all_variables("key1/")
    'key1/'
    >>> parse_all_variables("/key1/")
    '/key1/'
    >>> parse_all_variables("/&key1/")
    '/value1/'
    >>> parse_all_variables("/&key1///&key2/&key3")
    '/value1///value2/value3'
    >>> parse_all_variables("&dependency_dir/includes")
    'dep_dir_value/includes'
    """
    parts = input_str.split("/")
    result = ""
    for part in parts:
        result = result + parse_variable(part) + "/"
    result = result[:-1]
    return result

def objlib_to_path(lib, object=None) -> str:
    """Returns the path for the given objlib in IFS

    >>> objlib_to_path("TONGKUN")
    '/QSYS.LIB/TONGKUN.LIB'
    >>> objlib_to_path("TONGKUN", "SAMREF.FILE")
    '/QSYS.LIB/TONGKUN.LIB/SAMREF.FILE'
    """
    if not lib:
        raise ValueError()
    if lib == "QSYS":
        return f"/QSYS.LIB/{object}"
    if object is not None:
        return f"/QSYS.LIB/{lib}.LIB/{object}"
    else:
        return f"/QSYS.LIB/{lib}.LIB"

def create_temp_file(file_name: str) -> Path:
    """ Creates a temporary file with the given name and returns the path to it.
    """
    temp_file = Path(gettempdir()) / file_name
    temp_file.touch()
    return temp_file

def validate_ccsid(ccsid: str):
    """Returns if the ccsid is a valid value
    """
    if ccsid == "*JOB":
        # *JOB is a valid ccsid
        return True
    if ccsid.startswith("*"):
        return False
    if ccsid == "65535":
        return False
    try:
        int(ccsid)
        temp_file = create_temp_file(f"ccsid_{ccsid}")
        if run_command(f"attr {temp_file} CCSID={ccsid}", echo_cmd=False) != 0:
            # If the ccsid is invalid, the command will fail.
            return False
        return True
    except Exception:
        return False

def create_ibmi_json(ibmi_json_path: Path, tgt_ccsid: str = None, version: str = None, objlib: str = None):
    """ Creates the .ibmi.json file with the given parameters.
    """
    if not ibmi_json_path.exists():
        ibmi_json_path.touch()
    with ibmi_json_path.open() as file:
        try:
            ibmi_json = json.load(file)
        except json.decoder.JSONDecodeError:
            ibmi_json = {}

        build = ibmi_json["build"] if "build" in ibmi_json else {}
        if tgt_ccsid is not None:
            build["tgtCcsid"] = tgt_ccsid
        if objlib is not None:
            build["objlib"] = objlib
        if version is not None:
            ibmi_json["version"] = version
        ibmi_json["build"] = build
        with ibmi_json_path.open("w") as file:
            json.dump(ibmi_json, file, indent=4)


def print_to_stdout(line: Union[str, bytes]):
    """Default stdoutHandler for run_command defined below to write the bytes to the stdout
    """
    if type(line) == str:
        line = line.encode(sys.getdefaultencoding())
    sys.stdout.buffer.write(line)
    sys.stdout.buffer.flush()

def run_command(cmd: str, stdoutHandler: Callable[[bytes], None]=print_to_stdout, echo_cmd: bool = True) -> int:
    """ Run a command in a shell environment and redirect its stdout and stderr
        and returns the exit code

    Args:
        cmd (str): The command to run
        stdoutHandler (Callable[[bytes], None]]): the handle function to process the stdout
    """
    if echo_cmd:
        print(colored(f"> {cmd}", Colors.OKGREEN))
    sys.stdout.flush()
    try:
        process = subprocess.Popen(
            ["bash", "-c", cmd], stdout=subprocess.PIPE, )
        for line in iter(process.stdout.readline, b''):
            stdoutHandler(line)
        return process.wait()
    except FileNotFoundError as error:
        print(colored(f'Cannot find command {error.filename}!', Colors.FAIL))
    finally:
        process.kill()

def decompose_filename(filename: str) -> Tuple[str, Optional[str], str, str]:
    """Returns the (name, text-attribute, extension, dirname) of the file name
    >>> decompose_filename("SAMREF.PF")
    ('SAMREF', None, 'PF', '')
    >>> decompose_filename("/SAMREF.PF")
    ('SAMREF', None, 'PF', '/')
    >>> decompose_filename("SAMREF-TEXT.PF")
    ('SAMREF', 'TEXT', 'PF', '')
    >>> decompose_filename("test-Text.PGM.RPGLE")
    ('test', 'Text', 'PGM.RPGLE', '')
    >>> decompose_filename("../dir1/dir2/test-Text.PGM.RPGLE")
    ('test', 'Text', 'PGM.RPGLE', '../dir1/dir2')
    >>> decompose_filename("SAMHELP-Help_Application_Sam.PNLGRP")
    ('SAMHELP', 'Help_Application_Sam', 'PNLGRP', '')
    >>> decompose_filename("SAMMNU-Main_menu_application_SAMPLE.MENUSRC")
    ('SAMMNU', 'Main_menu_application_SAMPLE', 'MENUSRC', '')
    """
    if not filename:
        raise ValueError()

    parts = os.path.basename(filename).split(".")

    ext_len = FILE_MAX_EXT_LENGTH
    while ext_len > 0:
        base, ext = '.'.join(parts[:-ext_len]), '.'.join(parts[-ext_len:]).upper()
        if ext in FILE_TARGET_MAPPING:
            # Split the object name and text attributes
            if len(base.split("-")) == 2:
                name, text_attribute = base.split("-")
            else:
                name = base
                text_attribute = None
            return name, text_attribute, ext, os.path.dirname(filename)
        ext_len -= 1
    if ext_len == 0:
        raise ValueError(f"Cannot decomposite filename: {filename} as {ext} is not a recognized file extension")

def is_source_file(filename: str) -> bool:
    """Returns true if the file is a source file
    >>> is_source_file("SAMREF.PF")
    True
    >>> is_source_file("SAMREF-TEXT.PF")
    True
    >>> is_source_file("test-Text.PGM.RPGLE")
    True
    >>> is_source_file("../dir1/dir2/test-Text.PGM.RPGLE")
    True
    >>> is_source_file("Test.PGM.RPGLE")
    True
    >>> is_source_file("Test.PGM")
    False
    """
    try:
        _, _, ext, _ = decompose_filename(filename)
        return ext in FILE_TARGET_MAPPING
    except ValueError:
        return False

def get_target_from_filename(filename: str) -> str:
    """Returns the target from the filename
    """
    name, _, ext, _ = decompose_filename(filename)
    return f'{name}.{FILE_TARGET_MAPPING[ext]}'

def get_compile_targets_from_filenames(filenames: List[str]) -> List[str]:
    """ Returns the possible target name for the given filename

    >>> get_compile_targets_from_filenames(["test.PGM.RPGLE"])
    ['test.PGM']
    >>> get_compile_targets_from_filenames(["test.RPGLE"])
    ['test.MODULE']
    >>> get_compile_targets_from_filenames(["functionsVAT/VAT300.RPGLE", "test.RPGLE"])
    ['VAT300.MODULE', 'test.MODULE']
    >>> get_compile_targets_from_filenames(["ART200-Work_with_article.PGM.SQLRPGLE", "SGSMSGF.MSGF"])
    ['ART200.PGM', 'SGSMSGF.MSGF']
    """
    result = []
    for filename in filenames:
        result.append(get_target_from_filename(filename))
    return result


def format_datetime(d: datetime) -> str:
    # 2022-03-25-09.33.34.064676
    return d.strftime("%Y-%m-%d-%H.%M.%S.%f")

def replace_file_content(file_path: Path, replace: Callable[[str], str]):
    #Create temp file
    fh, abs_path = mkstemp()
    with os.fdopen(fh,'w') as new_file:
        with open(file_path) as old_file:
            for line in old_file:
                new_file.write(replace(line))
    #Copy the file permissions from the old file to the new file
    copymode(file_path, abs_path)
    #Remove original file
    os.remove(file_path)
    #Move new file
    move(abs_path, file_path)


if __name__ == "__main__":
    import doctest
    doctest.testmod()<|MERGE_RESOLUTION|>--- conflicted
+++ resolved
@@ -8,12 +8,8 @@
 
 from datetime import datetime
 from enum import Enum
-<<<<<<< HEAD
-from tempfile import mkstemp
-=======
 from tempfile import mkstemp, gettempdir
 import json
->>>>>>> 28f7b4c0
 import os
 from pathlib import Path
 from shutil import move, copymode
@@ -117,62 +113,11 @@
     """
     if not lib:
         raise ValueError()
-    if lib == "QSYS":
-        return f"/QSYS.LIB/{object}"
     if object is not None:
         return f"/QSYS.LIB/{lib}.LIB/{object}"
     else:
         return f"/QSYS.LIB/{lib}.LIB"
 
-def create_temp_file(file_name: str) -> Path:
-    """ Creates a temporary file with the given name and returns the path to it.
-    """
-    temp_file = Path(gettempdir()) / file_name
-    temp_file.touch()
-    return temp_file
-
-def validate_ccsid(ccsid: str):
-    """Returns if the ccsid is a valid value
-    """
-    if ccsid == "*JOB":
-        # *JOB is a valid ccsid
-        return True
-    if ccsid.startswith("*"):
-        return False
-    if ccsid == "65535":
-        return False
-    try:
-        int(ccsid)
-        temp_file = create_temp_file(f"ccsid_{ccsid}")
-        if run_command(f"attr {temp_file} CCSID={ccsid}", echo_cmd=False) != 0:
-            # If the ccsid is invalid, the command will fail.
-            return False
-        return True
-    except Exception:
-        return False
-
-def create_ibmi_json(ibmi_json_path: Path, tgt_ccsid: str = None, version: str = None, objlib: str = None):
-    """ Creates the .ibmi.json file with the given parameters.
-    """
-    if not ibmi_json_path.exists():
-        ibmi_json_path.touch()
-    with ibmi_json_path.open() as file:
-        try:
-            ibmi_json = json.load(file)
-        except json.decoder.JSONDecodeError:
-            ibmi_json = {}
-
-        build = ibmi_json["build"] if "build" in ibmi_json else {}
-        if tgt_ccsid is not None:
-            build["tgtCcsid"] = tgt_ccsid
-        if objlib is not None:
-            build["objlib"] = objlib
-        if version is not None:
-            ibmi_json["version"] = version
-        ibmi_json["build"] = build
-        with ibmi_json_path.open("w") as file:
-            json.dump(ibmi_json, file, indent=4)
-
 
 def print_to_stdout(line: Union[str, bytes]):
     """Default stdoutHandler for run_command defined below to write the bytes to the stdout
@@ -182,7 +127,7 @@
     sys.stdout.buffer.write(line)
     sys.stdout.buffer.flush()
 
-def run_command(cmd: str, stdoutHandler: Callable[[bytes], None]=print_to_stdout, echo_cmd: bool = True) -> int:
+def run_command(cmd: str, stdoutHandler: Callable[[bytes], None]=print_to_stdout) -> int:
     """ Run a command in a shell environment and redirect its stdout and stderr
         and returns the exit code
 
@@ -190,8 +135,7 @@
         cmd (str): The command to run
         stdoutHandler (Callable[[bytes], None]]): the handle function to process the stdout
     """
-    if echo_cmd:
-        print(colored(f"> {cmd}", Colors.OKGREEN))
+    print(colored(f"> {cmd}", Colors.OKGREEN))
     sys.stdout.flush()
     try:
         process = subprocess.Popen(
