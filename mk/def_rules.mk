COLOR := \033[33;40m
ERROR_COLOR := \033[31;49;1m
SUCCESS_COLOR := \033[32;49;1m
NOCOLOR := \033[0m
ifndef COLOR_TTY
COLOR_TTY := $(shell [ -t 1 ] && echo true)
endif

SYS_ENCODING := $(shell  /QOpenSys/pkgs/bin/python3.6  -c "import sys;print(sys.getdefaultencoding())")
ifndef UTF8_SUPPORT
	ifneq (,$(findstring utf-8,$(SYS_ENCODING)))
		UTF8_SUPPORT := true
	else
		UTF8_SUPPORT := false
	endif
endif

ifeq ($(UTF8_SUPPORT),true)
SUCCESSMARKER = ✓
FAILMARKER = ✕
else
SUCCESSMARKER = [SUCCESS]
FAILMARKER = [FAIL]
endif

ifneq ($(VERBOSE),true)
ifneq ($(strip $(TOP_BUILD_DIR)),)
  strip_top = $(subst $(TOP)/,,$(subst $(TOP_BUILD_DIR)/,,$(1)))
else
  strip_top = $(subst $(TOP)/,,$(1))
endif
ifeq ($(COLOR_TTY),true)
echo_prog := $(shell if echo -e | grep -q -- -e; then echo echo; else echo echo -e; fi)
echo_cmd = $(echo_prog) "$(COLOR)$(call strip_top,$(1))$(NOCOLOR)";
echo_success_cmd = ($(echo_prog) "$(SUCCESS_COLOR)$(SUCCESSMARKER) $(call strip_top,$(1))$(NOCOLOR)" && echo)
echo_error_cmd = ($(echo_prog) "$(ERROR_COLOR)$(FAILMARKER) $(call strip_top,$(1))$(NOCOLOR)" && echo)
else
echo_cmd = @echo "$(call strip_top,$(1))";
echo_success_cmd = (echo "$(SUCCESSMARKER) $(call strip_top,$(1))" && echo)
echo_error_cmd = (echo "$(FAILMARKER) $(call strip_top,$(1))" && echo)
endif
else # Verbose output
echo_cmd =
endif

empty :=
space :=$(empty) $(empty)
uniq = $(if $1,$(firstword $1) $(call uniq,$(filter-out $(firstword $1),$1)))

# The extractName and extractTextDescriptor are used to decompose the long filename into module name and
# the text descriptor.
# e.g. CUSTOME1-Customer_file.LF has `CUSTOME1` as the module name and `Customer file` as the text descriptor


# The following logs to stdout is parsed and used by the makei program. Check makei.BuildEnv.make before making changes!
define logSuccess =
$(call echo_success_cmd,"$1 was created successfully!")
endef
define logFail =
$(call echo_error_cmd,"Failed to create $1!")
endef

define extractName = 
echo '$(notdir $<)' | awk -F- '{ print $$1 }'
endef
define extractTextDescriptor =
if [[ "$(notdir $<)" == *"-"* ]]; then
	echo '$(notdir $<)' | awk -F- '{ i = index($$0,"-");print substr($$0,i+1)}' | sed -e 's/\.[^.]*$$//' -e 's/_/\ /g';
fi
endef

define genDep
$(eval d = $($(1)_d))$(eval tmpName = $(wildcard $d/$2-*.$3))$(if $(tmpName),$(tmpName),$d/$2.$3)
endef

define getLibPath
 $(addsuffix .LIB,$(addprefix /QSYS.LIB/,$(1)))
endef

# define inheritValue
# $(eval k = $1)$(eval d = $2)$(if $($(k)_$(d)),$($(k)_$(d)),$(call inheritValue,$(k),$(realpath $(dir $(d)))))
# endef


# These variables are swapped into the compile commands.  Their values also serve as
# global defaults that can be overridden on a per-object basis by setting target-specific
# variables, e.g. `MYPGM.PGM: private TGTRLS = V7R1M0`.  They can also be overridden on a
# per-object-type basis by setting pattern-specific variables, e.g.
# `%.SRVPGM: private ACTGRP = $(SRVPGM_ACTGRP)` (A variable is used in the assignment
# instead of a constant so that all settings are defined in one place, at the top.)
# tl;dr: If you want to customize a compile setting for an object, change these variables
# in your TARGET (not here).
ACTGRP := 
AUT := 
BNDDIR :=
COMMIT := *NONE
CURLIB :=
DBGVIEW := *ALL
DETAIL := *EXTENDED
DFTACTGRP := *NO
DLTPCT := *NONE
HLPID =
HLPPNLGRP =
OBJTYPE :=
OPTION := *EVENTF
PAGESIZE :=
PGM :=
PMTFILE :=
PRDLIB :=
REUSEDLT := *NO
RPGPPOPT :=
RSTDSP :=
SIZE :=
STGMDL := *SNGLVL
SYSIFCOPT :=
TERASPACE :=
TEXT = $(shell $(extractTextDescriptor))
TYPE :=
TGTCCSID = $(TGTCCSID_$(d))
TGTRLS := 
VLDCKR :=

# Object-type-specific defaults.  Not used directly, but copied to the standard ones above and then
# inserted into the compile commands.  Each variable here should also precede its corresponding pattern
# rule as a pattern-specific variable. Change these to alter compile defaults for an entire type of
# object.
BNDCL_ACTGRP := $(ACTGRP)
BNDCL_AUT := $(AUT)
BNDCL_DBGVIEW := $(DBGVIEW)
BNDCL_DFTACTGRP := $(DFTACTGRP)
BNDCL_OPTION := $(OPTION)
BNDCL_TGTRLS := $(TGTRLS)

BNDRPG_ACTGRP := $(ACTGRP)
BNDRPG_AUT := $(AUT)
BNDRPG_DBGVIEW := $(DBGVIEW)
BNDRPG_DFTACTGRP := $(DFTACTGRP)
BNDRPG_OPTION := $(OPTION)
BNDRPG_TGTRLS := $(TGTRLS)

CMD_AUT := $(AUT)
CMD_HLPID = $(basename $@)
CMD_HLPPNLGRP = $(basename $@)
CMD_PGM = $(basename $@)
CMD_PMTFILE := *NONE
CMD_VLDCKR := *NONE

CMOD_AUT := $(AUT)
CMOD_DBGVIEW := $(DBGVIEW)
CMOD_OPTION := *EVENTF *SHOWUSR *XREF *AGR
CMOD_INCDIR := $(INCDIR)
CMOD_STGMDL := *INHERIT
CMOD_SYSIFCOPT := *IFS64IO
CMOD_TERASPACE := *YES *NOTSIFC
CMOD_TGTRLS := $(TGTRLS)

CRTPGM_OPTION := $(OPTION)
ifeq ($(COMPATIBILITYMODE), true)
CRTPGM_OPTION :=
endif

CLMOD_AUT := $(AUT)
CLMOD_DBGVIEW := $(DBGVIEW)
CLMOD_OPTION := $(OPTION)
CLMOD_INCDIR := $(INCDIR)
CLMOD_TGTRLS := $(TGTRLS)

DSPF_AUT := $(AUT)
DSPF_OPTION := *EVENTF *SRC *LIST
DSPF_RSTDSP := *YES

LF_AUT := $(AUT)
LF_OPTION := *EVENTF *SRC *LIST

MNU_AUT := $(AUT)
MNU_CURLIB := *NOCHG
MNU_OPTION := *EVENTF *SRC
MNU_PRDLIB := *NOCHG
MNU_TYPE := *UIM

PNLGRP_AUT := $(AUT)
PNLGRP_OPTION := *EVENTF *SRC

PF_AUT := $(AUT)
PF_DLTPCT := $(DLTPCT)
PF_OPTION := *EVENTF *SRC *LIST
PF_REUSEDLT := $(REUSEDLT)
PF_SIZE :=

PGM_ACTGRP := $(ACTGRP)
PGM_AUT := $(AUT)
PGM_DETAIL := $(DETAIL)
PGM_OPTION := *EVENTF
PGM_STGMDL := *SNGLVL
PGM_TGTRLS := $(TGTRLS)

CBL_OPTION := *SRCDBG
CBL_INCDIR := $(INCDIR)
RPG_OPTION := *SRCDBG

PRTF_AUT := $(AUT)
PRTF_OPTION := *EVENTF *SRC *LIST
PRTF_PAGESIZE := 66 132

QMQRY_AUT := $(AUT)

RPGMOD_AUT := $(AUT)
RPGMOD_DBGVIEW := $(DBGVIEW)
RPGMOD_OPTION := $(OPTION)
RPGMOD_TGTRLS := $(TGTRLS)

SQLCIMOD_DBGVIEW := *SOURCE
SQLCIMOD_OBJTYPE := *MODULE
SQLCIMOD_OPTION := $(CMOD_OPTION)
SQLCIMOD_INCDIR := $(INCDIR)
SQLCIMOD_STGMDL := $(CMOD_STGMDL)
SQLCIMOD_SYSIFCOPT := $(CMOD_SYSIFCOPT)
SQLCIMOD_TERASPACE := *YES *TSIFC
SQLCIMOD_TGTRLS := $(TGTRLS)

SQLCIPGM_DBGVIEW := *SOURCE
SQLCIPGM_OBJTYPE := *PGM
SQLCIPGM_OPTION := $(OPTION)
SQLCIPGM_TGTRLS := $(TGTRLS)

SQLRPGIMOD_DBGVIEW := *SOURCE
SQLRPGIMOD_OBJTYPE := *MODULE
SQLRPGIMOD_OPTION := $(RPGMOD_OPTION)
SQLRPGIMOD_RPGPPOPT := *LVL2
SQLRPGIMOD_TGTRLS := $(TGTRLS)

SQLRPGIPGM_DBGVIEW := *SOURCE
SQLRPGIPGM_OBJTYPE := *PGM
SQLRPGIPGM_OPTION := $(OPTION)
SQLRPGIPGM_RPGPPOPT := *LVL2
SQLRPGIPGM_TGTRLS := $(TGTRLS)

SRVPGM_ACTGRP := *CALLER
SRVPGM_AUT := $(AUT)
SRVPGM_BNDDIR := *NONE
SRVPGM_DETAIL := *BASIC
SRVPGM_STGMDL := $(STGMDL)
SRVPGM_TGTRLS := $(TGTRLS)

WSCST_AUT := $(AUT)

# Creation command parameters with variables (the ones listed at the top) for the most common ones.
CRTCLMODFLAGS = AUT($(AUT)) DBGVIEW($(DBGVIEW)) OPTION($(OPTION)) TEXT('$(TEXT)') TGTRLS($(TGTRLS)) INCDIR($(INCDIR))
CRTCMDFLAGS = PGM($(PGM)) VLDCKR($(VLDCKR)) PMTFILE($(PMTFILE)) HLPPNLGRP($(HLPPNLGRP)) HLPID($(HLPID)) AUT($(AUT)) TEXT('$(TEXT)')
CRTCMODFLAGS = TERASPACE($(TERASPACE)) STGMDL($(STGMDL)) OUTPUT(*PRINT) OPTION($(OPTION)) DBGVIEW($(DBGVIEW)) \
               SYSIFCOPT($(SYSIFCOPT)) AUT($(AUT)) TEXT('$(TEXT)') TGTCCSID($(TGTCCSID)) TGTRLS($(TGTRLS)) INCDIR($(INCDIR))
CRTDSPFFLAGS = ENHDSP(*YES) RSTDSP($(RSTDSP)) DFRWRT(*YES) AUT($(AUT)) OPTION($(OPTION)) TEXT('$(TEXT)')
CRTLFFLAGS = AUT($(AUT)) OPTION($(OPTION)) TEXT('$(TEXT)')
CRTMNUFLAGS = AUT($(AUT)) OPTION($(OPTION)) CURLIB($(CURLIB)) PRDLIB($(PRDLIB)) TEXT('$(TEXT)') TYPE($(TYPE))
CRTPFFLAGS = AUT($(AUT)) DLTPCT($(DLTPCT)) OPTION($(OPTION)) REUSEDLT($(REUSEDLT)) SIZE($(SIZE)) TEXT('$(TEXT)')
CRTPGMFLAGS = ACTGRP($(ACTGRP)) USRPRF(*USER) TGTRLS($(TGTRLS)) AUT($(AUT)) DETAIL($(DETAIL)) OPTION($(CRTPGM_OPTION)) STGMDL($(STGMDL)) TEXT('$(TEXT)')
CRTPNLGRPFLAGS = AUT($(AUT)) OPTION($(OPTION)) TEXT('$(TEXT)')
CRTCBLPGMFLAGS = OPTION($(OPTION)) TEXT('$(TEXT)')
CRTPRTFFLAGS = AUT($(AUT)) OPTION($(OPTION)) PAGESIZE($(PAGESIZE)) TEXT('$(TEXT)')
CRTRPGMODFLAGS = AUT($(AUT)) DBGVIEW($(DBGVIEW)) OPTION($(OPTION)) OUTPUT(*PRINT) TEXT('$(TEXT)') \
                 TGTCCSID($(TGTCCSID)) TGTRLS($(TGTRLS))
CRTQMQRYFLAGS = AUT($(AUT)) TEXT('$(TEXT)')
CRTSQLCIFLAGS = COMMIT($(COMMIT)) OBJTYPE($(OBJTYPE)) OUTPUT(*PRINT) TEXT('$(TEXT)') TGTRLS($(TGTRLS)) DBGVIEW($(DBGVIEW)) \
                COMPILEOPT('INCDIR(''$(INCDIR)'') OPTION($(OPTION)) STGMDL($(STGMDL)) SYSIFCOPT($(SYSIFCOPT)) \
                            TGTCCSID($(TGTCCSID)) TERASPACE($(TERASPACE)) INCDIR($(INCDIR))
CRTSQLRPGIFLAGS = COMMIT($(COMMIT)) OBJTYPE($(OBJTYPE)) OPTION($(OPTION)) OUTPUT(*PRINT) TEXT('$(TEXT)') \
                  TGTRLS($(TGTRLS)) DBGVIEW($(DBGVIEW)) RPGPPOPT($(RPGPPOPT)) \
                  COMPILEOPT('TGTCCSID($(TGTCCSID))')
CRTSRVPGMFLAGS = ACTGRP($(ACTGRP)) TEXT('$(TEXT)') TGTRLS($(TGTRLS)) AUT($(AUT)) DETAIL($(DETAIL)) STGMDL($(STGMDL))
CRTWSCSTFLAGS = AUT($(AUT)) TEXT('$(TEXT)')
CRTBNDRPGFLAGS:= DBGVIEW($(DBGVIEW)) TGTCCSID($(TGTCCSID)) OPTION($(OPTION)) TEXT('$(TEXT)') INCDIR($(INCDIR))
CRTBNDCFLAGS:=TGTCCSID($(TGTCCSID)) OPTION($(OPTION)) TEXT('$(TEXT)')
RUNSQLFLAGS:= DBGVIEW(*SOURCE) TGTRLS($(TGTRLS)) OUTPUT(*PRINT) MARGINS(1024)

# Extra command string for adhoc addition of extra parameters to a creation command.
ADHOCCRTFLAGS =

# Miscellaneous variables
SRCPATH := $(TOP)
OBJPATH = $(OBJPATH_$(d))
CURLIB :=
# IBMiEnvCmd :=
# override OBJPATH = $(shell echo "$(OBJPATH)" | tr '[:lower:]' '[:upper:]')
OBJLIB = $(basename $(notdir $(OBJPATH)))
LIBL = $(OBJLIB)
# preUsrlibl :=
# postUsrlibl :=
TOOLSPATH := $(shell dirname $(realpath $(lastword $(MAKEFILE_LIST))))
TOOLSLIB := BOBTOOLS
runDate := $(shell date +"%F_%H.%M.%S-%a")
LOGPATH := $(TOP)/.logs
LOGFILE := $(LOGPATH)/output.log
JOBLOGFILE := $(LOGPATH)/joblog.json
$(shell mkdir -p $(LOGPATH))
# $(info IBMiMake log directory: $(LOGPATH))
DEPDIR := $(SRCPATH)/.deps
$(shell mkdir -p $(DEPDIR) >/dev/null)
EVTDIR := $(SRCPATH)/.evfevent
$(shell mkdir -p $(EVTDIR) >/dev/null)
CRTFRMSTMFLIB := CRTFRMSTMF
ICONV := /QOpenSys/usr/bin/iconv
ICONV_EBCDIC := IBM-037
ICONV_ASCII := UTF-8
SETCCSID_ASCII := 1208
PREUSRLIBLPATH = $(call getLibPath,$(preUsrlibl))
POSTUSRLIBLPATH = $(call getLibPath,$(postUsrlibl))
CURLIBPATH = $(call getLibPath,$(curlib))

VPATH = $(subst $(space),:,$(strip $(call uniq,$(INCDIR) $(PREUSRLIBLPATH) $(CURLIBPATH) $(POSTUSRLIBLPATH) $(OBJPATH) $(SRCPATH))))
define PRESETUP = 
echo -e "$(crtcmd)"; \
curlib="$(curlib)" \
preUsrlibl="$(preUsrlibl)" \
postUsrlibl="$(postUsrlibl)" \
IBMiEnvCmd="$(IBMiEnvCmd)"
endef

define SETCURLIBTOOBJLIB = 
tmpCurlib="${OBJLIB}"
endef

# cleanCDeps removes from the CRTCMOD-generated dependency file any header files located in /QIBM/, plus the
# original .C file that is included for some reason, and adds the correct suffix to the target (SO1001 -> SO1001.MODULE).
cleanCDeps = awk '$$2 !~ /^\/QIBM\// && $$2 !~ /$(notdir $<)$$/ && $$2 !~ /$(basename $(notdir $<)).MBR$$/ { sub("^.*/","",$$2); sub("^$*","$@",$$1); print $$1 " " toupper($$2) }'

# This defines the steps taken after a C compile to massage the auto-generated dependencies into a useable form.
# See http://make.mad-scientist.net/papers/advanced-auto-dependency-generation/#tldr
define POSTCCOMPILE =

endef

# cleanRPGDeps removes from the CRTRPGMOD- and CRTSQLRPGI-generated events file any system header files
# plus any SQL precompiler-generated source member, and returns what's left.
cleanRPGDeps = awk '$$1 == "FILEID" && $$6 !~ /^QTEMP/ && toupper($$6) !~ /QSYS/ && $$6 !~ /EVFTEMPF0[12]/ && $$6 !~ /$(basename $(notdir $<)).MBR$$/ { print toupper($$6) }'

# This defines the steps taken after an RPG compile to scrape dependencies from the EVFEVENT file and turn them
# into a useable form.
# See http://make.mad-scientist.net/papers/advanced-auto-dependency-generation/#tldr
# In a nutshell, retrieve the flattened list of include files from the EVFEVENT file, then for each one discover
# if any externally-described files are declared.  If so, isolate the actual source file name from its path,
# convert everything to upper case, format in makefile dependency format, and output all these dependencies
# to a file that will be included by Make.
define EVFEVENT_DOWNLOAD =
system "CPYTOSTMF FROMMBR('$(OBJPATH)/EVFEVENT.FILE/$(basename $@).MBR') TOSTMF('$(EVTDIR)/$1') STMFCCSID(*STDASCII) ENDLINFMT(*LF) CVTDTA(*AUTO) STMFOPT(*REPLACE)" >/dev/null
endef
# define POSTRPGCOMPILE =
# $(call EVFEVENT_DOWNLOAD,$*.evfevent.evfevent);
# endef

# Deletes .d dependency file if it's empty.
define removeEmptyDep =
if [ ! -s $(DEPDIR)/$(basename $@).d ]; then \
  rm $(DEPDIR)/$(basename $@).d; \
fi
endef

# Commands to generate typedef structure for *FILE objects (for use by C code)
# Create struct via GENCSRC command, then strip out comments and compare with existing struct; only replace existing file if something has changed.
define TYPEDEF_SCRIPT =
if [ "$(suffix $<)" = '.PRTF' ]; then SLTFLD='*OUTPUT'; else SLTFLD='*BOTH *KEY'; fi; system -v "GENCSRC OBJ('$(OBJPATH)/$@') SRCSTMF('$<.TH') SLTFLD($$SLTFLD) TYPEDEFPFX('$(basename $@)')" > /dev/null
(file=$(subst .,_,$(notdir $<))_H; echo "#ifndef $${file}"; echo "   #define $${file}"; $(ICONV) -f $(ICONV_EBCDIC) -t $(ICONV_ASCII) $<.TH | tr -d '\r' | sed -e '/^ *int/ s/;     /;/' -e '/^ *int/ s/int/long int/'; echo "#endif  /* $${file} */") > $<.H1
rm $<.TH
if [ -f "$<.H" ]; then sed -e '/^\/\//d' $<.H >$<.H-old; fi
sed -e '/^\/\//d' $<.H1 >$<.H-new
if ! cmp $<.H-new $<.H-old >/dev/null 2>&1; then mv -f $<.H1 $<.H; echo "*** Created new typedef file $<.H for file [$(tgt)]"; fi
if [ -f "$<.H-old" ]; then rm "$<.H-old"; fi
if [ -f "$<.H-new" ]; then rm "$<.H-new"; fi
if [ -f "$<.H1" ]; then rm "$<.H1"; fi
endef

# Can't specify our default ACTGRP value if DFTACTGRP(*YES) is specified.
derive_ACTGRP = $(if $(filter *YES,$(DFTACTGRP)),,$(ACTGRP))

# Insure that the CCSID attribute of a source file matches what we know its encoding to be.  This attribute
# gets reset to a default value each time a file is placed into the IFS.  The attribute must match the actual
# encoding in order for compile commands that support stream files to work.  Only attempt setting IFS files.
define set_STMF_CCSID =
-setccsid $(SETCCSID_ASCII) $(filter-out /QSYS.LIB/%,$(realpath $^))
endef

# These variables allow pattern-specific variables to be used when multiple source patterns exist for one object pattern (like with *FILEs, which can be PFs, LFs, DSPFs, etc.).
# The pattern-specific variable will set itself to a variable below, which will then be evaluated
# from the context of that pattern-matched rule. This can be used to set specific compile parameters
# for each type of, for example, file object (PF, LF, DSPF, etc.).
# The advantage of this approach over simply hard-coding values in the recipe is that individual targets (compiled objects)
# will be able to override these values with their own, thereby overriding these defaults.
# This elaborate construct is to work around a limitation in Make (`%.object: %.source variable=value` does not work; it
# effectively resolves to `%.object: variable=value`).
#
# Determine default settings for the various source types that can make a file object.
fileAUT = $(strip \
	$(if $(filter %.DSPF,$<),$(DSPF_AUT), \
	$(if $(filter %.LF,$<),$(LF_AUT), \
	$(if $(filter %.PF,$<),$(PF_AUT), \
	$(if $(filter %.PRTF,$<),$(PRTF_AUT), \
	UNKNOWN_FILE_TYPE)))))
fileDLTPCT = $(strip \
	$(if $(filter %.PF,$<),$(PF_DLTPCT), \
	UNKNOWN_FILE_TYPE))
fileOPTION = $(strip \
	$(if $(filter %.DSPF,$<),$(DSPF_OPTION), \
	$(if $(filter %.LF,$<),$(LF_OPTION), \
	$(if $(filter %.PF,$<),$(PF_OPTION), \
	$(if $(filter %.PRTF,$<),$(PRTF_OPTION), \
	UNKNOWN_FILE_TYPE)))))
filePAGESIZE = $(strip \
	$(if $(filter %.PRTF,$<),$(PRTF_PAGESIZE), \
	UNKNOWN_FILE_TYPE))
fileREUSEDLT = $(strip \
	$(if $(filter %.PF,$<),$(PF_REUSEDLT), \
	UNKNOWN_FILE_TYPE))
fileRSTDSP = $(strip \
	$(if $(filter %.DSPF,$<),$(DSPF_RSTDSP), \
	UNKNOWN_FILE_TYPE))
fileSIZE = $(strip \
	$(if $(filter %.PF,$<),$(PF_SIZE), \
	UNKNOWN_FILE_TYPE))

# Determine default settings for the various source types that can make a module object.
moduleAUT = $(strip \
	$(if $(filter %.C,$<),$(CMOD_AUT), \
	$(if $(filter %.CLLE,$<),$(CLMOD_AUT), \
	$(if $(filter %.RPGLE,$<),$(RPGMOD_AUT), \
	UNKNOWN_FILE_TYPE))))
moduleDBGVIEW = $(strip \
	$(if $(filter %.C,$<),$(CMOD_DBGVIEW), \
	$(if $(filter %.CLLE,$<),$(CLMOD_DBGVIEW), \
	$(if $(filter %.RPGLE,$<),$(RPGMOD_DBGVIEW), \
	$(if $(filter %.SQLC,$<),$(SQLCIMOD_DBGVIEW), \
	$(if $(filter %.SQLRPGLE,$<),$(SQLRPGIMOD_DBGVIEW), \
	UNKNOWN_FILE_TYPE))))))
moduleOBJTYPE = $(strip \
	$(if $(filter %.SQLC,$<),$(SQLCIMOD_OBJTYPE), \
	$(if $(filter %.SQLRPGLE,$<),$(SQLRPGIMOD_OBJTYPE), \
	UNKNOWN_FILE_TYPE)))
moduleOPTION = $(strip \
	$(if $(filter %.C,$<),$(CMOD_OPTION), \
	$(if $(filter %.CLLE,$<),$(CLMOD_OPTION), \
	$(if $(filter %.RPGLE,$<),$(RPGMOD_OPTION), \
	$(if $(filter %.SQLC,$<),$(SQLCIMOD_OPTION), \
	$(if $(filter %.SQLRPGLE,$<),$(SQLRPGIMOD_OPTION), \
	UNKNOWN_FILE_TYPE))))))
moduleINCDIR = $(strip \
	$(if $(filter %.C,$<),$(CMOD_INCDIR), \
	$(if $(filter %.CLLE,$<),$(CLMOD_INCDIR), \
	$(if $(filter %.CBLLE,$<),$(CBLMOD_INCDIR), \
	$(if $(filter %.SQLC,$<),$(SQLCIMOD_INCDIR), \
	UNKNOWN_FILE_TYPE)))))
moduleRPGPPOPT = $(strip \
	$(if $(filter %.SQLRPGLE,$<),$(SQLRPGIMOD_RPGPPOPT), \
	UNKNOWN_FILE_TYPE))
moduleSTGMDL = $(strip \
	$(if $(filter %.C,$<),$(CMOD_STGMDL), \
	$(if $(filter %.SQLC,$<),$(SQLCIMOD_STGMDL), \
	UNKNOWN_FILE_TYPE)))
moduleSYSIFCOPT = $(strip \
	$(if $(filter %.C,$<),$(CMOD_SYSIFCOPT), \
	$(if $(filter %.SQLC,$<),$(SQLCIMOD_SYSIFCOPT), \
	UNKNOWN_FILE_TYPE)))
moduleTERASPACE = $(strip \
	$(if $(filter %.C,$<),$(CMOD_TERASPACE), \
	$(if $(filter %.SQLC,$<),$(SQLCIMOD_TERASPACE), \
	UNKNOWN_FILE_TYPE)))
moduleTGTRLS = $(strip \
	$(if $(filter %.C,$<),$(CMOD_TGTRLS), \
	$(if $(filter %.CLLE,$<),$(CLMOD_TGTRLS), \
	$(if $(filter %.RPGLE,$<),$(RPGMOD_TGTRLS), \
	$(if $(filter %.SQLC,$<),$(SQLCIMOD_TGTRLS), \
	$(if $(filter %.SQLRPGLE,$<),$(SQLRPGIMOD_TGTRLS), \
	UNKNOWN_FILE_TYPE))))))

# Determine default settings for the various source types that can make a program object.
programACTGRP = $(strip \
	$(if $(filter %.CLLE,$<),$(BNDCL_ACTGRP), \
	$(if $(filter %.RPGLE,$<),$(BNDRPG_ACTGRP), \
	$(if $(filter %.MODULE,$<),$(PGM_ACTGRP), \
	UNKNOWN_FILE_TYPE))))
programAUT = $(strip \
	$(if $(filter %.CLLE,$<),$(BNDCL_AUT), \
	$(if $(filter %.RPGLE,$<),$(BNDRPG_AUT), \
	$(if $(filter %.MODULE,$<),$(PGM_AUT), \
	UNKNOWN_FILE_TYPE))))
programDBGVIEW = $(strip \
	$(if $(filter %.CLLE,$<),$(BNDCL_DBGVIEW), \
	$(if $(filter %.RPGLE,$<),$(BNDRPG_DBGVIEW), \
	$(if $(filter %.SQLC,$<),$(SQLCIPGM_DBGVIEW), \
	$(if $(filter %.SQLRPGLE,$<),$(SQLRPGIPGM_DBGVIEW), \
	UNKNOWN_FILE_TYPE)))))
programDETAIL = $(strip \
	$(if $(filter %.MODULE,$<),$(PGM_DETAIL), \
	UNKNOWN_FILE_TYPE))
programDFTACTGRP = $(strip \
	$(if $(filter %.CLLE,$<),$(BNDCL_DFTACTGRP), \
	$(if $(filter %.RPGLE,$<),$(BNDRPG_DFTACTGRP), \
	UNKNOWN_FILE_TYPE)))
programOBJTYPE = $(strip \
	$(if $(filter %.SQLC,$<),$(SQLCIPGM_OBJTYPE), \
	$(if $(filter %.SQLRPGLE,$<),$(SQLRPGIPGM_OBJTYPE), \
	UNKNOWN_FILE_TYPE)))
programOPTION = $(strip \
	$(if $(filter %.CLLE,$<),$(BNDCL_OPTION), \
	$(if $(filter %.RPGLE,$<),$(BNDRPG_OPTION), \
	$(if $(filter %.SQLC,$<),$(SQLCIPGM_OPTION), \
	$(if $(filter %.SQLRPGLE,$<),$(SQLRPGIPGM_OPTION), \
	$(if $(filter %.MODULE,$<),$(PGM_OPTION), \
	$(if $(filter %.CBL,$<),$(CBL_OPTION), \
	$(if $(filter %.RPG,$<),$(RPG_OPTION), \
	UNKNOWN_FILE_TYPE))))))))
programRPGPPOPT = $(strip \
	$(if $(filter %.SQLRPGLE,$<),$(SQLRPGIPGM_RPGPPOPT), \
	UNKNOWN_FILE_TYPE))
programSTGMDL = $(strip \
	$(if $(filter %.MODULE,$<),$(PGM_STGMDL), \
	UNKNOWN_FILE_TYPE))
programTGTRLS = $(strip \
	$(if $(filter %.CLLE,$<),$(BNDCL_TGTRLS), \
	$(if $(filter %.RPGLE,$<),$(BNDRPG_TGTRLS), \
	$(if $(filter %.SQLC,$<),$(SQLCIPGM_TGTRLS), \
	$(if $(filter %.SQLRPGLE,$<),$(SQLRPGIPGM_TGTRLS), \
	$(if $(filter %.MODULE,$<),$(PGM_TGTRLS), \
	UNKNOWN_FILE_TYPE))))))


#    ____ __  __ ____    ____           _                 
#   / ___|  \/  |  _ \  |  _ \ ___  ___(_)_ __   ___  ___ 
#  | |   | |\/| | | | | | |_) / _ \/ __| | '_ \ / _ \/ __|
#  | |___| |  | | |_| | |  _ <  __/ (__| | |_) |  __/\__ \
#   \____|_|  |_|____/  |_| \_\___|\___|_| .__/ \___||___/
#                                        |_|              

define CMDSRC_TO_CMD_RECIPE = 
	$(eval AUT = $(CMD_AUT))
	$(eval HLPID = $(CMD_HLPID))
	$(eval HLPPNLGRP = $(CMD_HLPPNLGRP))
	$(eval PGM = $(CMD_PGM))
	$(eval PMTFILE = $(CMD_PMTFILE))
	$(eval VLDCKR = $(CMD_VLDCKR))
	$(eval d = $($@_d))
	@$(call echo_cmd,"=== Creating command [$(notdir $<)]")
	@$(set_STMF_CCSID)
	$(eval crtcmd := CRTCMD CMD($(OBJLIB)/$(basename $(@F))) srcstmf('$<') $(CRTCMDFLAGS))
	@$(PRESETUP) \
	$(SCRIPTSPATH)/launch "$(JOBLOGFILE)" "$(crtcmd)" >> $(LOGFILE) 2>&1 && $(call logSuccess,$@) || $(call logFail,$@);
endef




#   _____ ___ _     _____   ____           _                 
#  |  ___|_ _| |   | ____| |  _ \ ___  ___(_)_ __   ___  ___ 
#  | |_   | || |   |  _|   | |_) / _ \/ __| | '_ \ / _ \/ __|
#  |  _|  | || |___| |___  |  _ <  __/ (__| | |_) |  __/\__ \
#  |_|   |___|_____|_____| |_| \_\___|\___|_| .__/ \___||___/
#                                           |_|              
                                            
define FILE_VARIABLES = 
	$(eval AUT = $(fileAUT))\
	$(eval DLTPCT = $(fileDLTPCT))\
	$(eval OPTION = $(fileOPTION))\
	$(eval PAGESIZE = $(filePAGESIZE))\
	$(eval REUSEDLT = $(fileREUSEDLT))\
	$(eval RSTDSP = $(fileRSTDSP))\
	$(eval SIZE = $(fileSIZE))\
	$(eval TYPEDEF = $(if $(filter YES,$(CREATE_TYPEDEF)),$(TYPEDEF_SCRIPT),))
endef

define DSPF_TO_FILE_RECIPE =
	$(FILE_VARIABLES)
	$(eval d = $($@_d))
	@$(call echo_cmd,"=== Creating DSPF [$(notdir $<)]")
	@$(set_STMF_CCSID)
	$(eval crtcmd := "$(SCRIPTSPATH)/crtfrmstmf --ccsid $(TGTCCSID)  -f $< -o $(basename $(@F)) -l $(OBJLIB) -c "CRTDSPF" -p '"$(CRTDSPFFLAGS)"'")
	@$(PRESETUP) \
	$(SCRIPTSPATH)/crtfrmstmf --ccsid $(TGTCCSID)  -f $< -o $(basename $(@F)) -l $(OBJLIB) -c "CRTDSPF" -p "$(CRTDSPFFLAGS)" --save-joblog "$(JOBLOGFILE)" >> $(LOGFILE) 2>&1 && $(call logSuccess,$@) || $(call logFail,$@)
	@$(call EVFEVENT_DOWNLOAD,$*.evfevent)
endef

define LF_TO_FILE_RECIPE =
	$(FILE_VARIABLES)
	$(eval d = $($@_d))
	@$(call echo_cmd,"=== Creating LF [$(notdir $<)]")
	@$(set_STMF_CCSID)
	$(eval crtcmd := "$(SCRIPTSPATH)/crtfrmstmf --ccsid $(TGTCCSID)  -f $< -o $(basename $(@F)) -l $(OBJLIB) -c "CRTLF" -p '"$(CRTLFFLAGS)"'")
	@$(PRESETUP) \
	$(SCRIPTSPATH)/crtfrmstmf --ccsid $(TGTCCSID)  -f $< -o $(basename $(@F)) -l $(OBJLIB) -c "CRTLF" -p "$(CRTLFFLAGS)" --save-joblog "$(JOBLOGFILE)" >> $(LOGFILE) 2>&1 && $(call logSuccess,$@) || $(call logFail,$@)
	@$(call EVFEVENT_DOWNLOAD,$*.evfevent)
	@$(TYPEDEF)
endef

define PF_TO_FILE_RECIPE =
	$(FILE_VARIABLES)
	@$(call echo_cmd,"=== Creating PF [$(notdir $<)]")
<<<<<<< HEAD
	$(eval crtcmd := "$(SCRIPTSPATH)/crtfrmstmf -f $< -o $(basename $(@F)) -l $(OBJLIB) -c "CRTPF" -p '"$(CRTPFFLAGS)"'")
	@$(PRESETUP) \
	$(SCRIPTSPATH)/crtfrmstmf -f $< -o $(basename $(@F)) -l $(OBJLIB) -c "CRTPF" -p "$(CRTPFFLAGS)" --save-joblog "$(JOBLOGFILE)" >> $(LOGFILE) 2>&1 && $(call logSuccess,$@) || $(call logFail,$@)
	@$(call EVFEVENT_DOWNLOAD,$(basename $@).evfevent)
=======
	@$(set_STMF_CCSID)
	$(eval crtcmd := "$(SCRIPTSPATH)/crtfrmstmf --ccsid $(TGTCCSID)  -f $< -o $(basename $(@F)) -l $(OBJLIB) -c "CRTPF" -p '"$(CRTPFFLAGS)"'")
	@$(PRESETUP) \
	$(SCRIPTSPATH)/crtfrmstmf --ccsid $(TGTCCSID)  -f $< -o $(basename $(@F)) -l $(OBJLIB) -c "CRTPF" -p "$(CRTPFFLAGS)" --save-joblog "$(JOBLOGFILE)" >> $(LOGFILE) 2>&1 && $(call logSuccess,$@) || $(call logFail,$@)
	@$(call EVFEVENT_DOWNLOAD,$*.evfevent)
>>>>>>> 28f7b4c0
	@$(TYPEDEF)
endef

define PRTF_TO_FILE_RECIPE = 
	$(FILE_VARIABLES)
	$(eval d = $($@_d))
	@$(call echo_cmd,"=== Creating PRTF [$(notdir $<)]")
	@$(set_STMF_CCSID)
	$(eval crtcmd := "$(SCRIPTSPATH)/crtfrmstmf --ccsid $(TGTCCSID)  -f $< -o $(basename $(@F)) -l $(OBJLIB) -c "CRTPRTF" -p '"$(CRTPRTFFLAGS)"'")
	@$(PRESETUP) \
	$(SCRIPTSPATH)/crtfrmstmf --ccsid $(TGTCCSID)  -f $< -o $(basename $(@F)) -l $(OBJLIB) -c "CRTPRTF" -p "$(CRTPRTFFLAGS)" --save-joblog "$(JOBLOGFILE)" >> $(LOGFILE) 2>&1 && $(call logSuccess,$@) || $(call logFail,$@)
	@$(call EVFEVENT_DOWNLOAD,$*.evfevent)
	@$(TYPEDEF)
endef

# @$(TOOLSPATH)/checkObjectAlreadyExists $@ $(OBJLIB)
# @$(TOOLSPATH)/checkIfBuilt $@ $(OBJLIB)
define TABLE_TO_FILE_RECIPE = 
	$(FILE_VARIABLES)
	$(eval d = $($@_d))
	@$(call echo_cmd,"=== Creating SQL TABLE from Sql statement [$(notdir $<)]")
	$(eval crtcmd := RUNSQLSTM srcstmf('$<') $(RUNSQLFLAGS))
	@$(PRESETUP) \
	$(SETCURLIBTOOBJLIB) \
	$(SCRIPTSPATH)/launch "$(JOBLOGFILE)" "$(crtcmd)" >> $(LOGFILE) 2>&1 && $(call logSuccess,$@) || $(call logFail,$@)
endef

# @$(TOOLSPATH)/checkObjectAlreadyExists $@ $(OBJLIB)
# @$(TOOLSPATH)/checkIfBuilt $@ $(OBJLIB)
define VIEW_TO_FILE_RECIPE = 
	$(FILE_VARIABLES)
	$(eval d = $($@_d))
	@$(call echo_cmd,"=== Creating SQL VIEW from Sql statement [$(notdir $<)]")
	$(eval crtcmd := RUNSQLSTM srcstmf('$<') $(RUNSQLFLAGS))
	@$(PRESETUP) \
	$(SETCURLIBTOOBJLIB) \
	$(SCRIPTSPATH)/launch "$(JOBLOGFILE)" "$(crtcmd)" >> $(LOGFILE) 2>&1 && $(call logSuccess,$@) || $(call logFail,$@)
endef

define SQLUDT_TO_FILE_RECIPE = 
	$(FILE_VARIABLES)
	$(eval d = $($@_d))
	@$(call echo_cmd,"=== Creating SQL UDT from Sql statement [$(notdir $<)]")
	$(eval crtcmd := RUNSQLSTM srcstmf('$<') $(RUNSQLFLAGS))
	@$(PRESETUP) \
	$(SETCURLIBTOOBJLIB) \
	$(SCRIPTSPATH)/launch "$(JOBLOGFILE)" "$(crtcmd)" >> $(LOGFILE) 2>&1 && $(call logSuccess,$@) || $(call logFail,$@)
endef

define SQLALIAS_TO_FILE_RECIPE =
	$(FILE_VARIABLES)
	$(eval d = $($@_d))
	@$(call echo_cmd,"=== Creating SQL ALIAS from Sql statement [$(notdir $<)]")
	$(eval crtcmd := RUNSQLSTM srcstmf('$<') $(RUNSQLFLAGS))
	@$(PRESETUP) \
	$(SETCURLIBTOOBJLIB) \
	$(SCRIPTSPATH)/launch "$(JOBLOGFILE)" "$(crtcmd)" >> $(LOGFILE) 2>&1 && $(call logSuccess,$@) || $(call logFail,$@)
endef


#   ____ _____  _        _    ____      _      ____           _                 
#  |  _ \_   _|/ \      / \  |  _ \    / \    |  _ \ ___  ___(_)_ __   ___  ___ 
#  | | | || | / _ \    / _ \ | |_) |  / _ \   | |_) / _ \/ __| | '_ \ / _ \/ __|
#  | |_| || |/ ___ \  / ___ \|  _ <  / ___ \  |  _ <  __/ (__| | |_) |  __/\__ \
#  |____/ |_/_/   \_\/_/   \_\_| \_\/_/   \_\ |_| \_\___|\___|_| .__/ \___||___/
#                                                              |_|              

define SQLSEQ_TO_DTARRA_RECIPE =
	$(eval d = $($@_d))
	@$(call echo_cmd,"=== Creating SQL SEQUENCE from Sql statement [$(notdir $<)]")
	$(eval crtcmd := RUNSQLSTM srcstmf('$<') $(RUNSQLFLAGS))
	@$(PRESETUP) \
	$(SETCURLIBTOOBJLIB) \
	$(SCRIPTSPATH)/launch "$(JOBLOGFILE)" "$(crtcmd)" >> $(LOGFILE) 2>&1 && $(call logSuccess,$@) || $(call logFail,$@)
endef

#   __  __ _____ _   _ _   _   ____           _                 
#  |  \/  | ____| \ | | | | | |  _ \ ___  ___(_)_ __   ___  ___ 
#  | |\/| |  _| |  \| | | | | | |_) / _ \/ __| | '_ \ / _ \/ __|
#  | |  | | |___| |\  | |_| | |  _ <  __/ (__| | |_) |  __/\__ \
#  |_|  |_|_____|_| \_|\___/  |_| \_\___|\___|_| .__/ \___||___/
#                                              |_|              

define MENU_VARIABLES =
	$(eval AUT = $(MNU_AUT))
	$(eval OPTION = $(MNU_OPTION))
	$(eval CURLIB = $(MNU_CURLIB))
	$(eval PRDLIB = $(MNU_PRDLIB))
	$(eval TYPE = $(MNU_TYPE))
endef

define MENUSRC_TO_MENU_RECIPE =
	$(MENU_VARIABLES)
	$(eval d = $($@_d))
	@$(call echo_cmd,"=== Creating menu [$(notdir $<)]")
	@$(set_STMF_CCSID)
	$(eval crtcmd := "$(SCRIPTSPATH)/crtfrmstmf --ccsid $(TGTCCSID)  -f $< -o $(basename $(@F)) -l $(OBJLIB) -c "CRTMNU" -p '"$(CRTMNUFLAGS)"'")
	@$(PRESETUP) \
	$(SCRIPTSPATH)/crtfrmstmf --ccsid $(TGTCCSID)  -f $< -o $(basename $(@F)) -l $(OBJLIB) -c "CRTMNU" -p "$(CRTMNUFLAGS)" --save-joblog "$(JOBLOGFILE)" >> $(LOGFILE) 2>&1 && $(call logSuccess,$@) || $(call logFail,$@)
	@$(call EVFEVENT_DOWNLOAD,$*.evfevent)
endef

#   __  __  ___  ____  _   _ _     _____   ____           _                 
#  |  \/  |/ _ \|  _ \| | | | |   | ____| |  _ \ ___  ___(_)_ __   ___  ___ 
#  | |\/| | | | | | | | | | | |   |  _|   | |_) / _ \/ __| | '_ \ / _ \/ __|
#  | |  | | |_| | |_| | |_| | |___| |___  |  _ <  __/ (__| | |_) |  __/\__ \
#  |_|  |_|\___/|____/ \___/|_____|_____| |_| \_\___|\___|_| .__/ \___||___/
#                                                          |_|              

define MODULE_VARIABLES
	$(eval AUT = $(moduleAUT))\
	$(eval DBGVIEW = $(moduleDBGVIEW))\
	$(eval OBJTYPE = $(moduleOBJTYPE))\
	$(eval OPTION = $(moduleOPTION))\
	$(eval INCDIR = $(moduleINCDIR))\
	$(eval RPGPPOPT = $(moduleRPGPPOPT))\
	$(eval STGMDL = $(moduleSTGMDL))\
	$(eval SYSIFCOPT = $(moduleSYSIFCOPT))\
	$(eval TERASPACE = $(moduleTERASPACE))\
	$(eval TGTRLS = $(moduleTGTRLS))
endef

define C_TO_MODULE_RECIPE = 
	$(MODULE_VARIABLES)
	$(eval d = $($@_d))
	@$(call echo_cmd,"=== Creating C module [$(notdir $<)]")
	@$(set_STMF_CCSID)
	$(eval crtcmd := crtcmod module($(OBJLIB)/$(basename $(@F))) srcstmf('$<') $(CRTCMODFLAGS) $(ADHOCCRTFLAGS))
	@$(PRESETUP) \
	$(SCRIPTSPATH)/launch "$(JOBLOGFILE)" "$(crtcmd)" >> $(LOGFILE) 2>&1 && $(call logSuccess,$@) || $(call logFail,$@)
	@($(call EVFEVENT_DOWNLOAD,$*.evfevent); ret=$$?; rm $(DEPDIR)/$*.Td 2>/dev/null; exit $$ret)
	@$(POSTCCOMPILE)
endef

define RPGLE_TO_MODULE_RECIPE = 
	$(MODULE_VARIABLES)\
	$(eval d = $($@_d))
	@$(call echo_cmd,"=== Creating RPG module [$(notdir $<)]")
	@$(set_STMF_CCSID)
	$(eval crtcmd := crtrpgmod module($(OBJLIB)/$(basename $(@F))) srcstmf('$<') $(CRTRPGMODFLAGS))
	@$(PRESETUP) \
	$(SCRIPTSPATH)/launch "$(JOBLOGFILE)" "$(crtcmd)" >> $(LOGFILE) 2>&1 && $(call logSuccess,$@) || $(call logFail,$@)
	@$(call EVFEVENT_DOWNLOAD,$*.evfevent)
endef

define CLLE_TO_MODULE_RECIPE = 
	$(MODULE_VARIABLES)
	$(eval d = $($@_d))
	@$(call echo_cmd,"=== Creating CL module [$(notdir $<)]")
	@$(set_STMF_CCSID)
	$(eval crtcmd := "$(SCRIPTSPATH)/crtfrmstmf --ccsid $(TGTCCSID)  -f $< -o $(basename $(@F)) -l $(OBJLIB) -c "crtclmod" -p '"$(CRTCLMODFLAGS)"'")
	@$(PRESETUP) \
<<<<<<< HEAD
	$(SCRIPTSPATH)/launch "$(JOBLOGFILE)" "$(crtcmd)" >> $(LOGFILE) 2>&1 && $(call logSuccess,$@) || $(call logFail,$@)
	@$(call EVFEVENT_DOWNLOAD,$*.evfevent)
endef
=======
 	$(SCRIPTSPATH)/crtfrmstmf --ccsid $(TGTCCSID)  -f $< -o $(basename $(@F)) -l $(OBJLIB) -c "crtclmod" -p "$(CRTCLMODFLAGS)" --save-joblog "$(JOBLOGFILE)" >> $(LOGFILE) 2>&1 && $(call logSuccess,$@) || $(call logFail,$@)
	@$(call EVFEVENT_DOWNLOAD,$*.evfevent))
>>>>>>> 28f7b4c0

# Temp: Convert UTF-8 to temporary Windows Latin-1, because SQLC pre-compiler doesn't understand UTF-8
define SQLC_TO_MODULE_RECIPE = 
	$(MODULE_VARIABLES)
	@$(call echo_cmd,"=== Creating SQLC module [$(notdir $<)]")
	@$(set_STMF_CCSID)
	@qsh_out -c "touch -C 1252 $<-1252 && cat $< >$<-1252"
	$(eval crtcmd := crtsqlci obj($(OBJLIB)/$(basename $(@F))) srcstmf('$<-1252') $(CRTSQLCIFLAGS))
	@$(PRESETUP) \
	$(SCRIPTSPATH)/launch "$(JOBLOGFILE)" "$(crtcmd)" >> $(LOGFILE) 2>&1 && $(call logSuccess,$@) || $(call logFail,$@)
	@($(call EVFEVENT_DOWNLOAD,$*.evfevent); ret=$$?; rm $(DEPDIR)/$*.Td 2>/dev/null; rm "$<-1252" 2>/dev/null; exit $$ret)
	@rm "$<-1252"
endef

define SQLRPGLE_TO_MODULE_RECIPE = 
	$(MODULE_VARIABLES)
	$(eval d = $($@_d))
	@$(call echo_cmd,"=== Creating SQLRPGLE module [$(notdir $<)]")
	@$(set_STMF_CCSID)
	$(eval crtcmd := crtsqlrpgi obj($(OBJLIB)/$(basename $(@F))) srcstmf('$<') $(CRTSQLRPGIFLAGS))
	@$(PRESETUP) \
	$(SCRIPTSPATH)/launch "$(JOBLOGFILE)" "$(crtcmd)" >> $(LOGFILE) 2>&1 && $(call logSuccess,$@) || $(call logFail,$@)
	@$(call EVFEVENT_DOWNLOAD,$*.evfevent)
endef

#   ____   ____ __  __   ____           _                 
#  |  _ \ / ___|  \/  | |  _ \ ___  ___(_)_ __   ___  ___ 
#  | |_) | |  _| |\/| | | |_) / _ \/ __| | '_ \ / _ \/ __|
#  |  __/| |_| | |  | | |  _ <  __/ (__| | |_) |  __/\__ \
#  |_|    \____|_|  |_| |_| \_\___|\___|_| .__/ \___||___/
#                                        |_|              

define PGM_VARIABLES = 
$(eval ACTGRP = $(programACTGRP))
$(eval AUT = $(programAUT))
$(eval DBGVIEW = $(programDBGVIEW))
$(eval DETAIL = $(programDETAIL))
$(eval DFTACTGRP = $(programDFTACTGRP))
$(eval OBJTYPE = $(programOBJTYPE))
$(eval OPTION = $(programOPTION))
$(eval RPGPPOPT = $(programRPGPPOPT))
$(eval STGMDL = $(programSTGMDL))
$(eval TGTRLS = $(programTGTRLS))
$(eval BNDSRVPGMPATH = $(basename $(filter %.SRVPGM,$(notdir $^)) $(externalsrvpgms)))
endef

define SQLPRC_TO_PGM_RECIPE =
	$(PGM_VARIABLES)
	$(eval d = $($@_d))
	@$(call echo_cmd,"=== Creating SQL PROCEDURE from Sql statement [$(notdir $<)]")
	$(eval crtcmd := RUNSQLSTM srcstmf('$<') $(RUNSQLFLAGS))
	@$(PRESETUP) \
	$(SETCURLIBTOOBJLIB) \
	$(SCRIPTSPATH)/launch "$(JOBLOGFILE)" "$(crtcmd)" >> $(LOGFILE) 2>&1 && $(call logSuccess,$@) || $(call logFail,$@)
endef

define SQLTRG_TO_PGM_RECIPE =
	$(PGM_VARIABLES)
	$(eval d = $($@_d))
	@$(call echo_cmd,"=== Creating SQL TRIGGER from Sql statement [$(notdir $<)]")
	$(eval crtcmd := RUNSQLSTM srcstmf('$<') $(RUNSQLFLAGS))
	@$(PRESETUP) \
	$(SETCURLIBTOOBJLIB) \
	$(SCRIPTSPATH)/launch "$(JOBLOGFILE)" "$(crtcmd)" >> $(LOGFILE) 2>&1 && $(call logSuccess,$@) || $(call logFail,$@)
endef


define PGM.RPGLE_TO_PGM_RECIPE =
	$(PGM_VARIABLES)
	$(eval d = $($@_d))
	@$(call echo_cmd,"=== Create Bound RPG Program [$(basename $@)]")
	$(eval crtcmd := CRTBNDRPG srcstmf('$<') PGM($(OBJLIB)/$(basename $(@F))) $(CRTBNDRPGFLAGS))
	@$(PRESETUP) \
	$(SCRIPTSPATH)/launch "$(JOBLOGFILE)" "$(crtcmd)" >> $(LOGFILE) 2>&1 && $(call logSuccess,$@) || $(call logFail,$@)
	@$(call EVFEVENT_DOWNLOAD,$*.PGM.RPGLE.evfevent)
endef

define PGM.SQLRPGLE_TO_PGM_RECIPE =
	$(PGM_VARIABLES)
	$(eval d = $($@_d))
	@$(call echo_cmd,"=== Create Bound SQLRPGLE Program [$(basename $@)]")
	$(eval crtcmd := CRTSQLRPGI srcstmf('$<') OBJ($(OBJLIB)/$(basename $(@F))) $(CRTSQLRPGIFLAGS))
	@$(PRESETUP) \
	$(SCRIPTSPATH)/launch "$(JOBLOGFILE)" "$(crtcmd)" >> $(LOGFILE) 2>&1 && $(call logSuccess,$@) || $(call logFail,$@)
	@$(call EVFEVENT_DOWNLOAD,$*.PGM.SQLRPGLE.evfevent)
endef

define PGM.C_TO_PGM_RECIPE =
	$(PGM_VARIABLES)
	$(eval d = $($@_d))
	@$(call echo_cmd,"=== Create Bound RPG Program [$(basename $@)]")
	$(eval crtcmd := CRTBNDC srcstmf('$<') PGM($(OBJLIB)/$(basename $(@F))) $(CRTBNDCFLAGS))
	@$(PRESETUP) \
	$(SCRIPTSPATH)/launch "$(JOBLOGFILE)" "$(crtcmd)" >> $(LOGFILE) 2>&1 && $(call logSuccess,$@) || $(call logFail,$@)
	@$(call EVFEVENT_DOWNLOAD,$*.PGM.C.evfevent)
endef

define CBL_TO_PGM_RECIPE =
	$(PGM_VARIABLES)
	$(eval d = $($@_d))
<<<<<<< HEAD
	@$(call echo_cmd,"=== Create COBOL Program [$(basename $@)]")
	$(eval crtcmd := "$(SCRIPTSPATH)/crtfrmstmf -f $< -o $(basename $(@F)) -l $(OBJLIB) -c "CRTPRTF" -p '"$(CRTPRTFFLAGS)"'")
=======
	@$(call echo_cmd,"=== Create COBOL Program [$(notdir $*)]")
	$(eval crtcmd := "$(SCRIPTSPATH)/crtfrmstmf --ccsid $(TGTCCSID)  -f $< -o $(basename $(@F)) -l $(OBJLIB) -c "CRTPRTF" -p '"$(CRTPRTFFLAGS)"'")
>>>>>>> 28f7b4c0
	@$(PRESETUP) \
	$(SCRIPTSPATH)/crtfrmstmf --ccsid $(TGTCCSID)  -f $< -o $(basename $(@F)) -l $(OBJLIB) -c "CRTPRTF" -p "$(CRTPRTFFLAGS)" --save-joblog "$(JOBLOGFILE)" >> $(LOGFILE) 2>&1 && $(call logSuccess,$@) || $(call logFail,$@)
	@$(call EVFEVENT_DOWNLOAD,$*.evfevent)
endef

define PGM.CLLE_TO_PGM_RECIPE =
	$(PGM_VARIABLES)
	$(eval d = $($@_d))
	@$(call echo_cmd,"=== Create ILE CL Program [$(basename $@)]")
	$(eval crtcmd := CRTBNDCL srcstmf('$<') PGM($(OBJLIB)/$(basename $(@F))) $(CRTCLMODFLAGS))
	@$(PRESETUP) \
	$(SCRIPTSPATH)/launch "$(JOBLOGFILE)" "$(crtcmd)" >> $(LOGFILE) 2>&1 && $(call logSuccess,$@) || $(call logFail,$@)
	@$(call EVFEVENT_DOWNLOAD,$*.evfevent)
endef

define RPG_TO_PGM_RECIPE =
	$(PGM_VARIABLES)
	$(eval d = $($@_d))
<<<<<<< HEAD
	@$(call echo_cmd,"=== Create RPG Program [$(basename $@)]")
	$(eval crtcmd := "$(SCRIPTSPATH)/crtfrmstmf -f $< -o $(basename $(@F)) -l $(OBJLIB) -c "CRTRPGPGM" -p '"$(CRTCBLPGMFLAGS)"'")
=======
	@$(call echo_cmd,"=== Create RPG Program [$(notdir $*)]")
	$(eval crtcmd := "$(SCRIPTSPATH)/crtfrmstmf --ccsid $(TGTCCSID)  -f $< -o $(basename $(@F)) -l $(OBJLIB) -c "CRTRPGPGM" -p '"$(CRTCBLPGMFLAGS)"'")
>>>>>>> 28f7b4c0
	@$(PRESETUP) \
	$(SCRIPTSPATH)/crtfrmstmf --ccsid $(TGTCCSID)  -f $< -o $(basename $(@F)) -l $(OBJLIB) -c "CRTRPGPGM" -p "$(CRTCBLPGMFLAGS)" --save-joblog "$(JOBLOGFILE)" >> $(LOGFILE) 2>&1 && $(call logSuccess,$@) || $(call logFail,$@)
	@$(call EVFEVENT_DOWNLOAD,$*.evfevent)
endef

define ILEPGM_TO_PGM_RECIPE =
	$(PGM_VARIABLES)
	$(eval d = $($@_d))
	@$(call echo_cmd,"=== Creating program [$(tgt)] from Pseudo Source [$(basename $(notdir $<))]")
	$(eval crtcmd := $(shell $(SCRIPTSPATH)/extractPseudoSrc $< $(OBJLIB) $(basename $(@F))))
	@$(PRESETUP) \
	$(SCRIPTSPATH)/extractAndLaunch "$(JOBLOGFILE)" "$<" $(OBJLIB) $(basename $(@F)) >> $(LOGFILE) 2>&1 && $(call logSuccess,$@) || $(call logFail,$@)
endef

define MODULE_TO_PGM_RECIPE =
	$(PGM_VARIABLES)
	$(eval d = $($@_d))
	@$(call echo_cmd,"=== Creating program [$(tgt)] from modules [$(basename $(filter %.MODULE,$(notdir $^)))] and service programs [$(basename $(filter %.SRVPGM,$(notdir $^$|)))]")
	$(eval externalsrvpgms := $(filter %.SRVPGM,$(subst .LIB,,$(subst /QSYS.LIB/,,$|))))
	$(eval crtcmd := crtpgm pgm($(OBJLIB)/$(basename $(@F))) module($(basename $(filter %.MODULE,$(notdir $^)))) bndsrvpgm($(if $(BNDSRVPGMPATH),$(BNDSRVPGMPATH),*NONE)) $(CRTPGMFLAGS))
	@$(PRESETUP) \
	$(SCRIPTSPATH)/launch "$(JOBLOGFILE)" "$(crtcmd)" >> $(LOGFILE) 2>&1 && $(call logSuccess,$@) || $(call logFail,$@)
	@$(call EVFEVENT_DOWNLOAD,$*.PGM.evfevent)
endef

#   ____  _   _ _     ____ ____  ____    ____           _                 
#  |  _ \| \ | | |   / ___|  _ \|  _ \  |  _ \ ___  ___(_)_ __   ___  ___ 
#  | |_) |  \| | |  | |  _| |_) | |_) | | |_) / _ \/ __| | '_ \ / _ \/ __|
#  |  __/| |\  | |__| |_| |  _ <|  __/  |  _ <  __/ (__| | |_) |  __/\__ \
#  |_|   |_| \_|_____\____|_| \_\_|     |_| \_\___|\___|_| .__/ \___||___/
#                                                        |_|              

define PNLGRP_VARIABLES = 
	$(eval AUT = $(PNLGRP_AUT))
	$(eval OPTION = $(PNLGRP_OPTION))
endef

define PNLGRPSRC_TO_PNLGRP_RECIPE =
	$(PNLGRP_VARIABLES)
	$(eval d = $($@_d))
	@$(call echo_cmd,"=== Create panel group [$(basename $@)]")
	@$(set_STMF_CCSID)
	$(eval crtcmd := "$(SCRIPTSPATH)/crtfrmstmf --ccsid $(TGTCCSID)  -f $< -o $(basename $(@F)) -l $(OBJLIB) -c "CRTPNLGRP" -p '"$(CRTPNLGRPFLAGS)"'")
	@$(PRESETUP) \
<<<<<<< HEAD
	$(SCRIPTSPATH)/crtfrmstmf -f $< -o $(basename $(@F)) -l $(OBJLIB) -c "CRTPNLGRP" -p "$(CRTPNLGRPFLAGS)" --save-joblog "$(JOBLOGFILE)" >> $(LOGFILE) 2>&1 && $(call logSuccess,$@) || $(call logFail,$@)
endef
=======
	$(SCRIPTSPATH)/crtfrmstmf --ccsid $(TGTCCSID)  -f $< -o $(basename $(@F)) -l $(OBJLIB) -c "CRTPNLGRP" -p "$(CRTPNLGRPFLAGS)" --save-joblog "$(JOBLOGFILE)" >> $(LOGFILE) 2>&1 && $(call logSuccess,$@) || $(call logFail,$@)
>>>>>>> 28f7b4c0


<<<<<<< HEAD
=======
.SECONDEXPANSION:
%.QMQRY: $$(call genDep,$$@,$$*,SQL)
	$(eval d = $($@_d))
	@$(call echo_cmd,"=== Create QM query [$(notdir $*)]")
	@$(set_STMF_CCSID)
	$(eval crtcmd := "$(SCRIPTSPATH)/crtfrmstmf --ccsid $(TGTCCSID)  -f $< -o $(basename $(@F)) -l $(OBJLIB) -c "CRTQMQRY" -p '"$(CRTQMQRYFLAGS)"'")
	$(PRESETUP) \
	$(SCRIPTSPATH)/crtfrmstmf --ccsid $(TGTCCSID)  -f $< -o $(basename $(@F)) -l $(OBJLIB) -c "CRTQMQRY" -p "$(CRTQMQRYFLAGS)" --save-joblog "$(JOBLOGFILE)" >> $(LOGFILE) 2>&1 && $(call logSuccess,$@) || $(call logFail,$@)
>>>>>>> 28f7b4c0

#   ____  ______     ______   ____ __  __   ____           _                 
#  / ___||  _ \ \   / /  _ \ / ___|  \/  | |  _ \ ___  ___(_)_ __   ___  ___ 
#  \___ \| |_) \ \ / /| |_) | |  _| |\/| | | |_) / _ \/ __| | '_ \ / _ \/ __|
#   ___) |  _ < \ V / |  __/| |_| | |  | | |  _ <  __/ (__| | |_) |  __/\__ \
#  |____/|_| \_\ \_/  |_|    \____|_|  |_| |_| \_\___|\___|_| .__/ \___||___/
#                                                           |_|              

define SRVPGM_VARIABLES = 
	$(eval ACTGRP = $(SRVPGM_ACTGRP))\
	$(eval AUT = $(SRVPGM_AUT))\
	$(eval DETAIL = $(SRVPGM_DETAIL))\
	$(eval STGMDL = $(SRVPGM_STGMDL))\
	$(eval TGTRLS = $(SRVPGM_TGTRLS))\
	$(eval BNDSRVPGMPATH = $(basename $(filter %.SRVPGM,$(notdir $^)) $(externalsrvpgms)))
endef

define SQLUDF_TO_SRVPGM_RECIPE = 
	$(SRVPGM_VARIABLES)
	$(eval d = $($@_d))
	@$(call echo_cmd,"=== Creating SQL UDF from Sql statement [$(notdir $<)]")
	$(eval crtcmd := RUNSQLSTM srcstmf('$<') $(RUNSQLFLAGS))
	@$(PRESETUP) \
	$(SETCURLIBTOOBJLIB) \
	$(SCRIPTSPATH)/launch "$(JOBLOGFILE)" "$(crtcmd)" >> $(LOGFILE) 2>&1 && $(call logSuccess,$@) || $(call logFail,$@)
endef

define BND_TO_SRVPGM_RECIPE =
	$(SRVPGM_VARIABLES)
	$(eval d = $($@_d))
	@$(call echo_cmd,"=== Creating service program [$(tgt)] from modules [$(basename $(filter %.MODULE,$(notdir $^)))] and service programs [$(basename $(filter %.SRVPGM,$(notdir $^$|)))]")
	@$(set_STMF_CCSID)
	$(eval externalsrvpgms := $(filter %.SRVPGM,$(subst .LIB,,$(subst /QSYS.LIB/,,$|))))
	$(eval crtcmd := CRTSRVPGM srcstmf('$<') SRVPGM($(OBJLIB)/$(basename $(@F))) MODULE($(basename $(filter %.MODULE,$(notdir $^)))) BNDSRVPGM($(if $(BNDSRVPGMPATH),$(BNDSRVPGMPATH),*NONE)) $(CRTSRVPGMFLAGS))
	@$(PRESETUP) \
	$(SCRIPTSPATH)/launch "$(JOBLOGFILE)" "$(crtcmd)" >> $(LOGFILE) 2>&1 && $(call logSuccess,$@) || $(call logFail,$@)
endef

define ILESRVPGM_TO_SRVPGM_RECIPE =
	$(SRVPGM_VARIABLES)
	$(eval d = $($@_d))
	@$(call echo_cmd,"=== Creating service program [$(tgt)] from [$(notdir $<)]")
	$(eval crtcmd := $(shell $(SCRIPTSPATH)/extractPseudoSrc $< $(OBJLIB) $(basename $(@F))))
	@$(PRESETUP) \
	$(SCRIPTSPATH)/extractAndLaunch "$(JOBLOGFILE)" "$<" $(OBJLIB) $(basename $(@F)) >> $(LOGFILE) 2>&1 && $(call logSuccess,$@) || $(call logFail,$@)
endef

#    ___ _____ _   _ _____ ____    ____           _                 
#   / _ \_   _| | | | ____|  _ \  |  _ \ ___  ___(_)_ __   ___  ___ 
#  | | | || | | |_| |  _| | |_) | | |_) / _ \/ __| | '_ \ / _ \/ __|
#  | |_| || | |  _  | |___|  _ <  |  _ <  __/ (__| | |_) |  __/\__ \
#   \___/ |_| |_| |_|_____|_| \_\ |_| \_\___|\___|_| .__/ \___||___/
#                                                  |_|              


define BNDDIR_TO_BNDDIR_RECIPE =
	$(eval d = $($@_d))
	@$(call echo_cmd,"=== Creating BND from [$(notdir $<)]")
	$(eval crtcmd := $(shell $(SCRIPTSPATH)/extractPseudoSrc $< $(OBJLIB) $(basename $(@F))))
	@$(PRESETUP) \
	$(SCRIPTSPATH)/extractAndLaunch "$(JOBLOGFILE)" "$<" $(OBJLIB) $(basename $(@F)) >> $(LOGFILE) 2>&1 && $(call logSuccess,$@) || $(call logFail,$@)
endef

define DTA_TO_DTA_RECIPE =
	$(eval d = $($@_d))
	@$(call echo_cmd,"=== Creating DTA from [$(notdir $<)]")
	$(eval crtcmd := $(shell $(SCRIPTSPATH)/extractPseudoSrc $< $(OBJLIB) $(basename $(@F))))
	@$(PRESETUP) \
	$(SCRIPTSPATH)/extractAndLaunch "$(JOBLOGFILE)" "$<" $(OBJLIB) $(basename $(@F)) >> $(LOGFILE) 2>&1 && $(call logSuccess,$@) || $(call logFail,$@)
endef

define SYSTRG_TO_TRG_RECIPE =
	$(eval d = $($@_d))
	@$(call echo_cmd,"=== Creating System TRG from [$(notdir $<)]")
	$(eval crtcmd := $(shell $(SCRIPTSPATH)/extractPseudoSrc $< $(OBJLIB) $(basename $(@F))))
	@$(PRESETUP) \
	$(SCRIPTSPATH)/extractAndLaunch "$(JOBLOGFILE)" "$<" $(OBJLIB) $(basename $(@F)) >> $(LOGFILE) 2>&1 && $(call logSuccess,$@) || $(call logFail,$@)
endef

define SQL_RECIPE =
	$(eval d = $($@_d))
	@$(call echo_cmd,"=== Running SQL Statement from [$(notdir $<)]")
	$(eval crtcmd := RUNSQLSTM srcstmf('$<'))
	@$(PRESETUP) \
	$(SETCURLIBTOOBJLIB) \
	$(SCRIPTSPATH)/launch "$(JOBLOGFILE)" "$(crtcmd)" >> $(LOGFILE) 2>&1 && $(call logSuccess,$@) || $(call logFail,$@)
endef

define MSGF_RECIPE =
	$(eval d = $($@_d))
	@$(call echo_cmd,"=== Creating Message from [$(notdir $<)]")
	$(eval crtcmd := $(shell $(SCRIPTSPATH)/extractPseudoSrc $< $(OBJLIB) $(basename $(@F))))
	@$(PRESETUP) \
	$(SCRIPTSPATH)/extractAndLaunch "$(JOBLOGFILE)" "$<" $(OBJLIB) $(basename $(@F)) >> $(LOGFILE) 2>&1 && $(call logSuccess,$@) || $(call logFail,$@)
endef

define WSCST_VARIABLES =
	$(eval AUT = $(WSCST_AUT))
endef

define WSCSTSRC_TO_WSCST_RECIPE =
	$(eval d = $($@_d))
	@$(call echo_cmd,"=== Creating work station customizing object [$(tgt)]")
	@$(set_STMF_CCSID)
	$(eval crtcmd := "$(SCRIPTSPATH)/crtfrmstmf --ccsid $(TGTCCSID)  -f $< -o $(basename $(@F)) -l $(OBJLIB) -c "CRTWSCST" -p '"$(CRTWSCSTFLAGS)"'")
	@$(PRESETUP) \
<<<<<<< HEAD
	$(SCRIPTSPATH)/crtfrmstmf -f $< -o $(basename $(@F)) -l $(OBJLIB) -c "CRTWSCST" -p "$(CRTWSCSTFLAGS)" --save-joblog "$(JOBLOGFILE)" >> $(LOGFILE) 2>&1 && $(call logSuccess,$@) || $(call logFail,$@)
endef

define QMQRY_VARIABLES =
	$(eval AUT = $(QMQRY_AUT))
endef

define SQL_TO_QMQRY_RECIPE =
	$(QMQRY_VARIABLES)
	$(eval d = $($@_d))
	@$(call echo_cmd,"=== Create QM query [$(basename $@)]")
	@$(set_STMF_CCSID)
	$(eval crtcmd := "$(SCRIPTSPATH)/crtfrmstmf -f $< -o $(basename $(@F)) -l $(OBJLIB) -c "CRTQMQRY" -p '"$(CRTQMQRYFLAGS)"'")
	$(PRESETUP) \
	$(SCRIPTSPATH)/crtfrmstmf -f $< -o $(basename $(@F)) -l $(OBJLIB) -c "CRTQMQRY" -p "$(CRTQMQRYFLAGS)" --save-joblog "$(JOBLOGFILE)" >> $(LOGFILE) 2>&1 && $(call logSuccess,$@) || $(call logFail,$@)
endef
=======
	$(SCRIPTSPATH)/crtfrmstmf --ccsid $(TGTCCSID)  -f $< -o $(basename $(@F)) -l $(OBJLIB) -c "CRTWSCST" -p "$(CRTWSCSTFLAGS)" --save-joblog "$(JOBLOGFILE)" >> $(LOGFILE) 2>&1 && $(call logSuccess,$@) || $(call logFail,$@)
>>>>>>> 28f7b4c0

# $(DEPDIR)/%.d: ;
# .PRECIOUS: $(DEPDIR)/%.d

# The *.rebuild file is used as a way of controlling the rebuild of items whose
# rebuild scripts are external to Make.
# Example: 
#    THIRDPARTY.SRVPGM: $(DEPDIR)/THIRDPARTY.SRVPGM.rebuild
#        build_thirdparty.sh
#    MYPGM.PGM: MYPGM.MODULE THIRDPARTY.SRVPGM
# 'THIRDPARTY.SRVPGM' is built outside of our Makefile, so Make has no way of knowing
# when its source code has changed and it should be recompiled.  If we
# executed the recipe every time, it would cause all items dependent on it to
# also be rebuilt.  By making the 3rd-party item dependent on this dummy .rebuild
# file, we can cause its recipe to normally not run, and we can force its recipe
# to run by manually `touch`ing its .rebuild file.
# The following rule causes the initial .rebuild file to be automatically created.
# $(DEPDIR)/%.rebuild:
# 	@touch $@


.PHONY: version
version: ; @echo "Make version: $(MAKE_VERSION)"


.PHONY: test
test:
	@echo "SHELL:			$(SHELL)"; \
	echo ".SHELLFLAGS:		$(.SHELLFLAGS)"; \
	echo "CURDIR:			$(CURDIR)"; \
	echo "SRCPATH:		$(SRCPATH)"; \
	echo "OBJPATH:		$(OBJPATH)"; \
	echo "OBJLIB:			$(OBJLIB)"; \
	echo "LIBL:			$(LIBL)"; \
	echo "IBMiEnvCmd:		$(IBMiEnvCmd)"; \
	echo "IBMiRelease:		$(IBMiRelease)"; \
	echo "COMPATIBILITYMODE:$(COMPATIBILITYMODE)"; \
	echo "INCDIR:           $(INCDIR)"; \
	echo "preUsrlibl:		$(preUsrlibl)"; \
	echo "postUsrlibl:		$(postUsrlibl)"; \
	echo "ScriptPath:		$(SCRIPTPATH)"; \
	echo "TOOLSPATH:		$(TOOLSPATH)"; \
	echo "PROJECTDIR:		$(PROJECTDIR)";

# Definition of variable ${\n} containing just new-line character
define \n


endef<|MERGE_RESOLUTION|>--- conflicted
+++ resolved
@@ -590,18 +590,10 @@
 define PF_TO_FILE_RECIPE =
 	$(FILE_VARIABLES)
 	@$(call echo_cmd,"=== Creating PF [$(notdir $<)]")
-<<<<<<< HEAD
-	$(eval crtcmd := "$(SCRIPTSPATH)/crtfrmstmf -f $< -o $(basename $(@F)) -l $(OBJLIB) -c "CRTPF" -p '"$(CRTPFFLAGS)"'")
-	@$(PRESETUP) \
-	$(SCRIPTSPATH)/crtfrmstmf -f $< -o $(basename $(@F)) -l $(OBJLIB) -c "CRTPF" -p "$(CRTPFFLAGS)" --save-joblog "$(JOBLOGFILE)" >> $(LOGFILE) 2>&1 && $(call logSuccess,$@) || $(call logFail,$@)
+	$(eval crtcmd := "$(SCRIPTSPATH)/crtfrmstmf --ccsid $(TGTCCSID) -f $< -o $(basename $(@F)) -l $(OBJLIB) -c "CRTPF" -p '"$(CRTPFFLAGS)"'")
+	@$(PRESETUP) \
+	$(SCRIPTSPATH)/crtfrmstmf --ccsid $(TGTCCSID) -f $< -o $(basename $(@F)) -l $(OBJLIB) -c "CRTPF" -p "$(CRTPFFLAGS)" --save-joblog "$(JOBLOGFILE)" >> $(LOGFILE) 2>&1 && $(call logSuccess,$@) || $(call logFail,$@)
 	@$(call EVFEVENT_DOWNLOAD,$(basename $@).evfevent)
-=======
-	@$(set_STMF_CCSID)
-	$(eval crtcmd := "$(SCRIPTSPATH)/crtfrmstmf --ccsid $(TGTCCSID)  -f $< -o $(basename $(@F)) -l $(OBJLIB) -c "CRTPF" -p '"$(CRTPFFLAGS)"'")
-	@$(PRESETUP) \
-	$(SCRIPTSPATH)/crtfrmstmf --ccsid $(TGTCCSID)  -f $< -o $(basename $(@F)) -l $(OBJLIB) -c "CRTPF" -p "$(CRTPFFLAGS)" --save-joblog "$(JOBLOGFILE)" >> $(LOGFILE) 2>&1 && $(call logSuccess,$@) || $(call logFail,$@)
-	@$(call EVFEVENT_DOWNLOAD,$*.evfevent)
->>>>>>> 28f7b4c0
 	@$(TYPEDEF)
 endef
 
@@ -754,14 +746,9 @@
 	@$(set_STMF_CCSID)
 	$(eval crtcmd := "$(SCRIPTSPATH)/crtfrmstmf --ccsid $(TGTCCSID)  -f $< -o $(basename $(@F)) -l $(OBJLIB) -c "crtclmod" -p '"$(CRTCLMODFLAGS)"'")
 	@$(PRESETUP) \
-<<<<<<< HEAD
 	$(SCRIPTSPATH)/launch "$(JOBLOGFILE)" "$(crtcmd)" >> $(LOGFILE) 2>&1 && $(call logSuccess,$@) || $(call logFail,$@)
 	@$(call EVFEVENT_DOWNLOAD,$*.evfevent)
 endef
-=======
- 	$(SCRIPTSPATH)/crtfrmstmf --ccsid $(TGTCCSID)  -f $< -o $(basename $(@F)) -l $(OBJLIB) -c "crtclmod" -p "$(CRTCLMODFLAGS)" --save-joblog "$(JOBLOGFILE)" >> $(LOGFILE) 2>&1 && $(call logSuccess,$@) || $(call logFail,$@)
-	@$(call EVFEVENT_DOWNLOAD,$*.evfevent))
->>>>>>> 28f7b4c0
 
 # Temp: Convert UTF-8 to temporary Windows Latin-1, because SQLC pre-compiler doesn't understand UTF-8
 define SQLC_TO_MODULE_RECIPE = 
@@ -862,13 +849,8 @@
 define CBL_TO_PGM_RECIPE =
 	$(PGM_VARIABLES)
 	$(eval d = $($@_d))
-<<<<<<< HEAD
 	@$(call echo_cmd,"=== Create COBOL Program [$(basename $@)]")
-	$(eval crtcmd := "$(SCRIPTSPATH)/crtfrmstmf -f $< -o $(basename $(@F)) -l $(OBJLIB) -c "CRTPRTF" -p '"$(CRTPRTFFLAGS)"'")
-=======
-	@$(call echo_cmd,"=== Create COBOL Program [$(notdir $*)]")
-	$(eval crtcmd := "$(SCRIPTSPATH)/crtfrmstmf --ccsid $(TGTCCSID)  -f $< -o $(basename $(@F)) -l $(OBJLIB) -c "CRTPRTF" -p '"$(CRTPRTFFLAGS)"'")
->>>>>>> 28f7b4c0
+	$(eval crtcmd := "$(SCRIPTSPATH)/crtfrmstm --ccsid $(TGTCCSID) -f $< -o $(basename $(@F)) -l $(OBJLIB) -c "CRTPRTF" -p '"$(CRTPRTFFLAGS)"'")
 	@$(PRESETUP) \
 	$(SCRIPTSPATH)/crtfrmstmf --ccsid $(TGTCCSID)  -f $< -o $(basename $(@F)) -l $(OBJLIB) -c "CRTPRTF" -p "$(CRTPRTFFLAGS)" --save-joblog "$(JOBLOGFILE)" >> $(LOGFILE) 2>&1 && $(call logSuccess,$@) || $(call logFail,$@)
 	@$(call EVFEVENT_DOWNLOAD,$*.evfevent)
@@ -887,13 +869,8 @@
 define RPG_TO_PGM_RECIPE =
 	$(PGM_VARIABLES)
 	$(eval d = $($@_d))
-<<<<<<< HEAD
 	@$(call echo_cmd,"=== Create RPG Program [$(basename $@)]")
-	$(eval crtcmd := "$(SCRIPTSPATH)/crtfrmstmf -f $< -o $(basename $(@F)) -l $(OBJLIB) -c "CRTRPGPGM" -p '"$(CRTCBLPGMFLAGS)"'")
-=======
-	@$(call echo_cmd,"=== Create RPG Program [$(notdir $*)]")
-	$(eval crtcmd := "$(SCRIPTSPATH)/crtfrmstmf --ccsid $(TGTCCSID)  -f $< -o $(basename $(@F)) -l $(OBJLIB) -c "CRTRPGPGM" -p '"$(CRTCBLPGMFLAGS)"'")
->>>>>>> 28f7b4c0
+	$(eval crtcmd := "$(SCRIPTSPATH)/crtfrmstmf --ccsid $(TGTCCSID) -f $< -o $(basename $(@F)) -l $(OBJLIB) -c "CRTRPGPGM" -p '"$(CRTCBLPGMFLAGS)"'")
 	@$(PRESETUP) \
 	$(SCRIPTSPATH)/crtfrmstmf --ccsid $(TGTCCSID)  -f $< -o $(basename $(@F)) -l $(OBJLIB) -c "CRTRPGPGM" -p "$(CRTCBLPGMFLAGS)" --save-joblog "$(JOBLOGFILE)" >> $(LOGFILE) 2>&1 && $(call logSuccess,$@) || $(call logFail,$@)
 	@$(call EVFEVENT_DOWNLOAD,$*.evfevent)
@@ -938,25 +915,10 @@
 	@$(set_STMF_CCSID)
 	$(eval crtcmd := "$(SCRIPTSPATH)/crtfrmstmf --ccsid $(TGTCCSID)  -f $< -o $(basename $(@F)) -l $(OBJLIB) -c "CRTPNLGRP" -p '"$(CRTPNLGRPFLAGS)"'")
 	@$(PRESETUP) \
-<<<<<<< HEAD
-	$(SCRIPTSPATH)/crtfrmstmf -f $< -o $(basename $(@F)) -l $(OBJLIB) -c "CRTPNLGRP" -p "$(CRTPNLGRPFLAGS)" --save-joblog "$(JOBLOGFILE)" >> $(LOGFILE) 2>&1 && $(call logSuccess,$@) || $(call logFail,$@)
-endef
-=======
-	$(SCRIPTSPATH)/crtfrmstmf --ccsid $(TGTCCSID)  -f $< -o $(basename $(@F)) -l $(OBJLIB) -c "CRTPNLGRP" -p "$(CRTPNLGRPFLAGS)" --save-joblog "$(JOBLOGFILE)" >> $(LOGFILE) 2>&1 && $(call logSuccess,$@) || $(call logFail,$@)
->>>>>>> 28f7b4c0
-
-
-<<<<<<< HEAD
-=======
-.SECONDEXPANSION:
-%.QMQRY: $$(call genDep,$$@,$$*,SQL)
-	$(eval d = $($@_d))
-	@$(call echo_cmd,"=== Create QM query [$(notdir $*)]")
-	@$(set_STMF_CCSID)
-	$(eval crtcmd := "$(SCRIPTSPATH)/crtfrmstmf --ccsid $(TGTCCSID)  -f $< -o $(basename $(@F)) -l $(OBJLIB) -c "CRTQMQRY" -p '"$(CRTQMQRYFLAGS)"'")
-	$(PRESETUP) \
-	$(SCRIPTSPATH)/crtfrmstmf --ccsid $(TGTCCSID)  -f $< -o $(basename $(@F)) -l $(OBJLIB) -c "CRTQMQRY" -p "$(CRTQMQRYFLAGS)" --save-joblog "$(JOBLOGFILE)" >> $(LOGFILE) 2>&1 && $(call logSuccess,$@) || $(call logFail,$@)
->>>>>>> 28f7b4c0
+	$(SCRIPTSPATH)/crtfrmstmf --ccsid $(TGTCCSID) -f $< -o $(basename $(@F)) -l $(OBJLIB) -c "CRTPNLGRP" -p "$(CRTPNLGRPFLAGS)" --save-joblog "$(JOBLOGFILE)" >> $(LOGFILE) 2>&1 && $(call logSuccess,$@) || $(call logFail,$@)
+endef
+
+
 
 #   ____  ______     ______   ____ __  __   ____           _                 
 #  / ___||  _ \ \   / /  _ \ / ___|  \/  | |  _ \ ___  ___(_)_ __   ___  ___ 
@@ -1063,8 +1025,7 @@
 	@$(set_STMF_CCSID)
 	$(eval crtcmd := "$(SCRIPTSPATH)/crtfrmstmf --ccsid $(TGTCCSID)  -f $< -o $(basename $(@F)) -l $(OBJLIB) -c "CRTWSCST" -p '"$(CRTWSCSTFLAGS)"'")
 	@$(PRESETUP) \
-<<<<<<< HEAD
-	$(SCRIPTSPATH)/crtfrmstmf -f $< -o $(basename $(@F)) -l $(OBJLIB) -c "CRTWSCST" -p "$(CRTWSCSTFLAGS)" --save-joblog "$(JOBLOGFILE)" >> $(LOGFILE) 2>&1 && $(call logSuccess,$@) || $(call logFail,$@)
+	$(SCRIPTSPATH)/crtfrmstmf  --ccsid $(TGTCCSID) -f $< -o $(basename $(@F)) -l $(OBJLIB) -c "CRTWSCST" -p "$(CRTWSCSTFLAGS)" --save-joblog "$(JOBLOGFILE)" >> $(LOGFILE) 2>&1 && $(call logSuccess,$@) || $(call logFail,$@)
 endef
 
 define QMQRY_VARIABLES =
@@ -1078,11 +1039,8 @@
 	@$(set_STMF_CCSID)
 	$(eval crtcmd := "$(SCRIPTSPATH)/crtfrmstmf -f $< -o $(basename $(@F)) -l $(OBJLIB) -c "CRTQMQRY" -p '"$(CRTQMQRYFLAGS)"'")
 	$(PRESETUP) \
-	$(SCRIPTSPATH)/crtfrmstmf -f $< -o $(basename $(@F)) -l $(OBJLIB) -c "CRTQMQRY" -p "$(CRTQMQRYFLAGS)" --save-joblog "$(JOBLOGFILE)" >> $(LOGFILE) 2>&1 && $(call logSuccess,$@) || $(call logFail,$@)
-endef
-=======
-	$(SCRIPTSPATH)/crtfrmstmf --ccsid $(TGTCCSID)  -f $< -o $(basename $(@F)) -l $(OBJLIB) -c "CRTWSCST" -p "$(CRTWSCSTFLAGS)" --save-joblog "$(JOBLOGFILE)" >> $(LOGFILE) 2>&1 && $(call logSuccess,$@) || $(call logFail,$@)
->>>>>>> 28f7b4c0
+	$(SCRIPTSPATH)/crtfrmstmf --ccsid $(TGTCCSID) -f $< -o $(basename $(@F)) -l $(OBJLIB) -c "CRTQMQRY" -p "$(CRTQMQRYFLAGS)" --save-joblog "$(JOBLOGFILE)" >> $(LOGFILE) 2>&1 && $(call logSuccess,$@) || $(call logFail,$@)
+endef
 
 # $(DEPDIR)/%.d: ;
 # .PRECIOUS: $(DEPDIR)/%.d
