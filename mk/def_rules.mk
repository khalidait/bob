COLOR := \033[33;40m
ERROR_COLOR := \033[31;49;1m
SUCCESS_COLOR := \033[32;49;1m
NOCOLOR := \033[0m
ifndef COLOR_TTY
COLOR_TTY := $(shell [ -t 1 ] && echo true)
endif

SYS_ENCODING := $(shell  /QOpenSys/pkgs/bin/python3.6  -c "import sys;print(sys.getdefaultencoding())")
ifndef UTF8_SUPPORT
	ifneq (,$(findstring utf-8,$(SYS_ENCODING)))
		UTF8_SUPPORT := true
	else
		UTF8_SUPPORT := false
	endif
endif

ifeq ($(UTF8_SUPPORT),true)
SUCCESSMARKER = ✓
FAILMARKER = ✕
else
SUCCESSMARKER = [SUCCESS]
FAILMARKER = [FAIL]
endif

ifneq ($(VERBOSE),true)
ifneq ($(strip $(TOP_BUILD_DIR)),)
  strip_top = $(subst $(TOP)/,,$(subst $(TOP_BUILD_DIR)/,,$(1)))
else
  strip_top = $(subst $(TOP)/,,$(1))
endif
ifeq ($(COLOR_TTY),true)
echo_prog := $(shell if echo -e | grep -q -- -e; then echo echo; else echo echo -e; fi)
echo_cmd = $(echo_prog) "$(COLOR)$(call strip_top,$(1))$(NOCOLOR)";
echo_success_cmd = ($(echo_prog) "$(SUCCESS_COLOR)$(SUCCESSMARKER) $(call strip_top,$(1))$(NOCOLOR)" && echo)
echo_error_cmd = ($(echo_prog) "$(ERROR_COLOR)$(FAILMARKER) $(call strip_top,$(1))$(NOCOLOR)" && echo)
else
echo_cmd = @echo "$(call strip_top,$(1))";
echo_success_cmd = (echo "$(SUCCESSMARKER) $(call strip_top,$(1))" && echo)
echo_error_cmd = (echo "$(FAILMARKER) $(call strip_top,$(1))" && echo)
endif
else # Verbose output
echo_cmd =
endif

empty :=
space :=$(empty) $(empty)
uniq = $(if $1,$(firstword $1) $(call uniq,$(filter-out $(firstword $1),$1)))

# The extractName and extractTextDescriptor are used to decompose the long filename into module name and
# the text descriptor.
# e.g. CUSTOME1-Customer_file.LF has `CUSTOME1` as the module name and `Customer file` as the text descriptor


# The following logs to stdout is parsed and used by the makei program. Check makei.BuildEnv.make before making changes!
define logSuccess =
$(call echo_success_cmd,"$1 was created successfully!")
endef
define logFail =
$(call echo_error_cmd,"Failed to create $1!")
endef

define extractName = 
echo '$(notdir $<)' | awk -F- '{ print $$1 }'
endef
define extractTextDescriptor =
if [[ "$(notdir $<)" == *"-"* ]]; then
	echo '$(notdir $<)' | awk -F- '{ i = index($$0,"-");print substr($$0,i+1)}' | sed -e 's/\.[^.]*$$//' -e 's/_/\ /g';
fi
endef

define genDep
$(eval d = $($(1)_d))$(eval tmpName = $(wildcard $d/$2-*.$3))$(if $(tmpName),$(tmpName),$d/$2.$3)
endef

define getLibPath
 $(addsuffix .LIB,$(addprefix /QSYS.LIB/,$(1)))
endef

# define inheritValue
# $(eval k = $1)$(eval d = $2)$(if $($(k)_$(d)),$($(k)_$(d)),$(call inheritValue,$(k),$(realpath $(dir $(d)))))
# endef


# These variables are swapped into the compile commands.  Their values also serve as
# global defaults that can be overridden on a per-object basis by setting target-specific
# variables, e.g. `MYPGM.PGM: private TGTRLS = V7R1M0`.  They can also be overridden on a
# per-object-type basis by setting pattern-specific variables, e.g.
# `%.SRVPGM: private ACTGRP = $(SRVPGM_ACTGRP)` (A variable is used in the assignment
# instead of a constant so that all settings are defined in one place, at the top.)
# tl;dr: If you want to customize a compile setting for an object, change these variables
# in your TARGET (not here).
ACTGRP := 
AUT := 
BNDDIR :=
COMMIT := *NONE
CURLIB :=
DBGVIEW := *ALL
DETAIL := *EXTENDED
DFTACTGRP := *NO
DLTPCT := *NONE
HLPID =
HLPPNLGRP =
OBJTYPE :=
OPTION := *EVENTF
PAGESIZE :=
PGM :=
PMTFILE :=
PRDLIB :=
REUSEDLT := *NO
RPGPPOPT :=
RSTDSP :=
SIZE :=
STGMDL := *SNGLVL
SYSIFCOPT :=
TERASPACE :=
TEXT = $(shell $(extractTextDescriptor))
TYPE :=
TGTCCSID = $(TGTCCSID_$(d))
TGTRLS := 
VLDCKR :=

# Object-type-specific defaults.  Not used directly, but copied to the standard ones above and then
# inserted into the compile commands.  Each variable here should also precede its corresponding pattern
# rule as a pattern-specific variable. Change these to alter compile defaults for an entire type of
# object.
BNDCL_ACTGRP := $(ACTGRP)
BNDCL_AUT := $(AUT)
BNDCL_DBGVIEW := $(DBGVIEW)
BNDCL_DFTACTGRP := $(DFTACTGRP)
BNDCL_OPTION := $(OPTION)
BNDCL_TGTRLS := $(TGTRLS)

BNDRPG_ACTGRP := $(ACTGRP)
BNDRPG_AUT := $(AUT)
BNDRPG_DBGVIEW := $(DBGVIEW)
BNDRPG_DFTACTGRP := $(DFTACTGRP)
BNDRPG_OPTION := $(OPTION)
BNDRPG_TGTRLS := $(TGTRLS)

CMD_AUT := $(AUT)
CMD_HLPID = $(basename $@)
CMD_HLPPNLGRP = $(basename $@)
CMD_PGM = $(basename $@)
CMD_PMTFILE := *NONE
CMD_VLDCKR := *NONE

CMOD_AUT := $(AUT)
CMOD_DBGVIEW := $(DBGVIEW)
CMOD_OPTION := *EVENTF *SHOWUSR *XREF *AGR
CMOD_INCDIR := $(INCDIR)
CMOD_STGMDL := *INHERIT
CMOD_SYSIFCOPT := *IFS64IO
CMOD_TERASPACE := *YES *NOTSIFC
CMOD_TGTRLS := $(TGTRLS)

CRTPGM_OPTION := $(OPTION)
ifeq ($(COMPATIBILITYMODE), true)
CRTPGM_OPTION :=
endif

CLMOD_AUT := $(AUT)
CLMOD_DBGVIEW := $(DBGVIEW)
CLMOD_OPTION := $(OPTION)
CLMOD_INCDIR := $(INCDIR)
CLMOD_TGTRLS := $(TGTRLS)

DSPF_AUT := $(AUT)
DSPF_OPTION := *EVENTF *SRC *LIST
DSPF_RSTDSP := *YES

LF_AUT := $(AUT)
LF_OPTION := *EVENTF *SRC *LIST

MNU_AUT := $(AUT)
MNU_CURLIB := *NOCHG
MNU_OPTION := *EVENTF *SRC
MNU_PRDLIB := *NOCHG
MNU_TYPE := *UIM

PNLGRP_AUT := $(AUT)
PNLGRP_OPTION := *EVENTF *SRC

PF_AUT := $(AUT)
PF_DLTPCT := $(DLTPCT)
PF_OPTION := *EVENTF *SRC *LIST
PF_REUSEDLT := $(REUSEDLT)
PF_SIZE :=

PGM_ACTGRP := $(ACTGRP)
PGM_AUT := $(AUT)
PGM_DETAIL := $(DETAIL)
PGM_OPTION := *EVENTF
PGM_STGMDL := *SNGLVL
PGM_TGTRLS := $(TGTRLS)

CBL_OPTION := *SRCDBG
CBL_INCDIR := $(INCDIR)
RPG_OPTION := *SRCDBG

PRTF_AUT := $(AUT)
PRTF_OPTION := *EVENTF *SRC *LIST
PRTF_PAGESIZE := 66 132

QMQRY_AUT := $(AUT)

RPGMOD_AUT := $(AUT)
RPGMOD_DBGVIEW := $(DBGVIEW)
RPGMOD_OPTION := $(OPTION)
RPGMOD_TGTRLS := $(TGTRLS)

SQLCIMOD_DBGVIEW := *SOURCE
SQLCIMOD_OBJTYPE := *MODULE
SQLCIMOD_OPTION := $(CMOD_OPTION)
SQLCIMOD_INCDIR := $(INCDIR)
SQLCIMOD_STGMDL := $(CMOD_STGMDL)
SQLCIMOD_SYSIFCOPT := $(CMOD_SYSIFCOPT)
SQLCIMOD_TERASPACE := *YES *TSIFC
SQLCIMOD_TGTRLS := $(TGTRLS)

SQLCIPGM_DBGVIEW := *SOURCE
SQLCIPGM_OBJTYPE := *PGM
SQLCIPGM_OPTION := $(OPTION)
SQLCIPGM_TGTRLS := $(TGTRLS)

SQLRPGIMOD_DBGVIEW := *SOURCE
SQLRPGIMOD_OBJTYPE := *MODULE
SQLRPGIMOD_OPTION := $(RPGMOD_OPTION)
SQLRPGIMOD_RPGPPOPT := *LVL2
SQLRPGIMOD_TGTRLS := $(TGTRLS)

SQLRPGIPGM_DBGVIEW := *SOURCE
SQLRPGIPGM_OBJTYPE := *PGM
SQLRPGIPGM_OPTION := $(OPTION)
SQLRPGIPGM_RPGPPOPT := *LVL2
SQLRPGIPGM_TGTRLS := $(TGTRLS)

SRVPGM_ACTGRP := *CALLER
SRVPGM_AUT := $(AUT)
SRVPGM_BNDDIR := *NONE
SRVPGM_DETAIL := *BASIC
SRVPGM_STGMDL := $(STGMDL)
SRVPGM_TGTRLS := $(TGTRLS)

WSCST_AUT := $(AUT)

# Creation command parameters with variables (the ones listed at the top) for the most common ones.
CRTCLMODFLAGS = AUT($(AUT)) DBGVIEW($(DBGVIEW)) OPTION($(OPTION)) TEXT('$(TEXT)') TGTRLS($(TGTRLS)) INCDIR($(INCDIR))
CRTCMDFLAGS = PGM($(PGM)) VLDCKR($(VLDCKR)) PMTFILE($(PMTFILE)) HLPPNLGRP($(HLPPNLGRP)) HLPID($(HLPID)) AUT($(AUT)) TEXT('$(TEXT)')
CRTCMODFLAGS = TERASPACE($(TERASPACE)) STGMDL($(STGMDL)) OUTPUT(*PRINT) OPTION($(OPTION)) DBGVIEW($(DBGVIEW)) \
               SYSIFCOPT($(SYSIFCOPT)) AUT($(AUT)) TEXT('$(TEXT)') TGTCCSID($(TGTCCSID)) TGTRLS($(TGTRLS)) INCDIR($(INCDIR))
CRTDSPFFLAGS = ENHDSP(*YES) RSTDSP($(RSTDSP)) DFRWRT(*YES) AUT($(AUT)) OPTION($(OPTION)) TEXT('$(TEXT)')
CRTLFFLAGS = AUT($(AUT)) OPTION($(OPTION)) TEXT('$(TEXT)')
CRTMNUFLAGS = AUT($(AUT)) OPTION($(OPTION)) CURLIB($(CURLIB)) PRDLIB($(PRDLIB)) TEXT('$(TEXT)') TYPE($(TYPE))
CRTPFFLAGS = AUT($(AUT)) DLTPCT($(DLTPCT)) OPTION($(OPTION)) REUSEDLT($(REUSEDLT)) SIZE($(SIZE)) TEXT('$(TEXT)')
CRTPGMFLAGS = ACTGRP($(ACTGRP)) USRPRF(*USER) TGTRLS($(TGTRLS)) AUT($(AUT)) DETAIL($(DETAIL)) OPTION($(CRTPGM_OPTION)) STGMDL($(STGMDL)) TEXT('$(TEXT)')
CRTPNLGRPFLAGS = AUT($(AUT)) OPTION($(OPTION)) TEXT('$(TEXT)')
CRTCBLPGMFLAGS = OPTION($(OPTION)) TEXT('$(TEXT)')
CRTPRTFFLAGS = AUT($(AUT)) OPTION($(OPTION)) PAGESIZE($(PAGESIZE)) TEXT('$(TEXT)')
CRTRPGMODFLAGS = AUT($(AUT)) DBGVIEW($(DBGVIEW)) OPTION($(OPTION)) OUTPUT(*PRINT) TEXT('$(TEXT)') \
                 TGTCCSID($(TGTCCSID)) TGTRLS($(TGTRLS))
CRTQMQRYFLAGS = AUT($(AUT)) TEXT('$(TEXT)')
CRTSQLCIFLAGS = COMMIT($(COMMIT)) OBJTYPE($(OBJTYPE)) OUTPUT(*PRINT) TEXT('$(TEXT)') TGTRLS($(TGTRLS)) DBGVIEW($(DBGVIEW)) \
                COMPILEOPT('INCDIR(''$(INCDIR)'') OPTION($(OPTION)) STGMDL($(STGMDL)) SYSIFCOPT($(SYSIFCOPT)) \
                            TGTCCSID($(TGTCCSID)) TERASPACE($(TERASPACE)) INCDIR($(INCDIR))
CRTSQLRPGIFLAGS = COMMIT($(COMMIT)) OBJTYPE($(OBJTYPE)) OPTION($(OPTION)) OUTPUT(*PRINT) TEXT('$(TEXT)') \
                  TGTRLS($(TGTRLS)) DBGVIEW($(DBGVIEW)) RPGPPOPT($(RPGPPOPT)) \
                  COMPILEOPT('TGTCCSID($(TGTCCSID))')
CRTSRVPGMFLAGS = ACTGRP($(ACTGRP)) TEXT('$(TEXT)') TGTRLS($(TGTRLS)) AUT($(AUT)) DETAIL($(DETAIL)) STGMDL($(STGMDL))
CRTWSCSTFLAGS = AUT($(AUT)) TEXT('$(TEXT)')
CRTBNDRPGFLAGS:= DBGVIEW($(DBGVIEW)) TGTCCSID($(TGTCCSID)) OPTION($(OPTION)) TEXT('$(TEXT)') INCDIR($(INCDIR))
CRTBNDCFLAGS:=TGTCCSID($(TGTCCSID)) OPTION($(OPTION)) TEXT('$(TEXT)')
RUNSQLFLAGS:= DBGVIEW(*SOURCE) TGTRLS($(TGTRLS)) OUTPUT(*PRINT) MARGINS(1024)

# Extra command string for adhoc addition of extra parameters to a creation command.
ADHOCCRTFLAGS =

# Miscellaneous variables
SRCPATH := $(TOP)
OBJPATH = $(OBJPATH_$(d))
CURLIB :=
# IBMiEnvCmd :=
# override OBJPATH = $(shell echo "$(OBJPATH)" | tr '[:lower:]' '[:upper:]')
OBJLIB = $(basename $(notdir $(OBJPATH)))
LIBL = $(OBJLIB)
# preUsrlibl :=
# postUsrlibl :=
TOOLSPATH := $(shell dirname $(realpath $(lastword $(MAKEFILE_LIST))))
TOOLSLIB := BOBTOOLS
runDate := $(shell date +"%F_%H.%M.%S-%a")
LOGPATH := $(TOP)/.logs
LOGFILE := $(LOGPATH)/output.log
JOBLOGFILE := $(LOGPATH)/joblog.json
$(shell mkdir -p $(LOGPATH))
# $(info IBMiMake log directory: $(LOGPATH))
DEPDIR := $(SRCPATH)/.deps
$(shell mkdir -p $(DEPDIR) >/dev/null)
EVTDIR := $(SRCPATH)/.evfevent
$(shell mkdir -p $(EVTDIR) >/dev/null)
CRTFRMSTMFLIB := CRTFRMSTMF
ICONV := /QOpenSys/usr/bin/iconv
ICONV_EBCDIC := IBM-037
ICONV_ASCII := UTF-8
SETCCSID_ASCII := 1208
PREUSRLIBLPATH = $(call getLibPath,$(preUsrlibl))
POSTUSRLIBLPATH = $(call getLibPath,$(postUsrlibl))
CURLIBPATH = $(call getLibPath,$(curlib))

VPATH = $(subst $(space),:,$(strip $(call uniq,$(INCDIR) $(PREUSRLIBLPATH) $(CURLIBPATH) $(POSTUSRLIBLPATH) $(OBJPATH) $(SRCPATH))))
define PRESETUP = 
echo -e "$(crtcmd)"; \
curlib="$(curlib)" \
preUsrlibl="$(preUsrlibl)" \
postUsrlibl="$(postUsrlibl)" \
IBMiEnvCmd="$(IBMiEnvCmd)"
endef

define SETCURLIBTOOBJLIB = 
tmpCurlib="${OBJLIB}"
endef

# cleanCDeps removes from the CRTCMOD-generated dependency file any header files located in /QIBM/, plus the
# original .C file that is included for some reason, and adds the correct suffix to the target (SO1001 -> SO1001.MODULE).
cleanCDeps = awk '$$2 !~ /^\/QIBM\// && $$2 !~ /$(notdir $<)$$/ && $$2 !~ /$(basename $(notdir $<)).MBR$$/ { sub("^.*/","",$$2); sub("^$*","$@",$$1); print $$1 " " toupper($$2) }'

# This defines the steps taken after a C compile to massage the auto-generated dependencies into a useable form.
# See http://make.mad-scientist.net/papers/advanced-auto-dependency-generation/#tldr
define POSTCCOMPILE =

endef

# cleanRPGDeps removes from the CRTRPGMOD- and CRTSQLRPGI-generated events file any system header files
# plus any SQL precompiler-generated source member, and returns what's left.
cleanRPGDeps = awk '$$1 == "FILEID" && $$6 !~ /^QTEMP/ && toupper($$6) !~ /QSYS/ && $$6 !~ /EVFTEMPF0[12]/ && $$6 !~ /$(basename $(notdir $<)).MBR$$/ { print toupper($$6) }'

# This defines the steps taken after an RPG compile to scrape dependencies from the EVFEVENT file and turn them
# into a useable form.
# See http://make.mad-scientist.net/papers/advanced-auto-dependency-generation/#tldr
# In a nutshell, retrieve the flattened list of include files from the EVFEVENT file, then for each one discover
# if any externally-described files are declared.  If so, isolate the actual source file name from its path,
# convert everything to upper case, format in makefile dependency format, and output all these dependencies
# to a file that will be included by Make.
define EVFEVENT_DOWNLOAD =
system "CPYTOSTMF FROMMBR('$(OBJPATH)/EVFEVENT.FILE/$(basename $@).MBR') TOSTMF('$(EVTDIR)/$1') STMFCCSID(*STDASCII) ENDLINFMT(*LF) CVTDTA(*AUTO) STMFOPT(*REPLACE)" >/dev/null
endef
# define POSTRPGCOMPILE =
# $(call EVFEVENT_DOWNLOAD,$*.evfevent.evfevent);
# endef

# Deletes .d dependency file if it's empty.
define removeEmptyDep =
if [ ! -s $(DEPDIR)/$(basename $@).d ]; then \
  rm $(DEPDIR)/$(basename $@).d; \
fi
endef

# Commands to generate typedef structure for *FILE objects (for use by C code)
# Create struct via GENCSRC command, then strip out comments and compare with existing struct; only replace existing file if something has changed.
define TYPEDEF_SCRIPT =
if [ "$(suffix $<)" = '.PRTF' ]; then SLTFLD='*OUTPUT'; else SLTFLD='*BOTH *KEY'; fi; system -v "GENCSRC OBJ('$(OBJPATH)/$@') SRCSTMF('$<.TH') SLTFLD($$SLTFLD) TYPEDEFPFX('$(basename $@)')" > /dev/null
(file=$(subst .,_,$(notdir $<))_H; echo "#ifndef $${file}"; echo "   #define $${file}"; $(ICONV) -f $(ICONV_EBCDIC) -t $(ICONV_ASCII) $<.TH | tr -d '\r' | sed -e '/^ *int/ s/;     /;/' -e '/^ *int/ s/int/long int/'; echo "#endif  /* $${file} */") > $<.H1
rm $<.TH
if [ -f "$<.H" ]; then sed -e '/^\/\//d' $<.H >$<.H-old; fi
sed -e '/^\/\//d' $<.H1 >$<.H-new
if ! cmp $<.H-new $<.H-old >/dev/null 2>&1; then mv -f $<.H1 $<.H; echo "*** Created new typedef file $<.H for file [$(tgt)]"; fi
if [ -f "$<.H-old" ]; then rm "$<.H-old"; fi
if [ -f "$<.H-new" ]; then rm "$<.H-new"; fi
if [ -f "$<.H1" ]; then rm "$<.H1"; fi
endef

# Can't specify our default ACTGRP value if DFTACTGRP(*YES) is specified.
derive_ACTGRP = $(if $(filter *YES,$(DFTACTGRP)),,$(ACTGRP))

# Insure that the CCSID attribute of a source file matches what we know its encoding to be.  This attribute
# gets reset to a default value each time a file is placed into the IFS.  The attribute must match the actual
# encoding in order for compile commands that support stream files to work.  Only attempt setting IFS files.
define set_STMF_CCSID =
-setccsid $(SETCCSID_ASCII) $(filter-out /QSYS.LIB/%,$(realpath $^))
endef

# These variables allow pattern-specific variables to be used when multiple source patterns exist for one object pattern (like with *FILEs, which can be PFs, LFs, DSPFs, etc.).
# The pattern-specific variable will set itself to a variable below, which will then be evaluated
# from the context of that pattern-matched rule. This can be used to set specific compile parameters
# for each type of, for example, file object (PF, LF, DSPF, etc.).
# The advantage of this approach over simply hard-coding values in the recipe is that individual targets (compiled objects)
# will be able to override these values with their own, thereby overriding these defaults.
# This elaborate construct is to work around a limitation in Make (`%.object: %.source variable=value` does not work; it
# effectively resolves to `%.object: variable=value`).
#
# Determine default settings for the various source types that can make a file object.
fileAUT = $(strip \
	$(if $(filter %.DSPF,$<),$(DSPF_AUT), \
	$(if $(filter %.LF,$<),$(LF_AUT), \
	$(if $(filter %.PF,$<),$(PF_AUT), \
	$(if $(filter %.PRTF,$<),$(PRTF_AUT), \
	UNKNOWN_FILE_TYPE)))))
fileDLTPCT = $(strip \
	$(if $(filter %.PF,$<),$(PF_DLTPCT), \
	UNKNOWN_FILE_TYPE))
fileOPTION = $(strip \
	$(if $(filter %.DSPF,$<),$(DSPF_OPTION), \
	$(if $(filter %.LF,$<),$(LF_OPTION), \
	$(if $(filter %.PF,$<),$(PF_OPTION), \
	$(if $(filter %.PRTF,$<),$(PRTF_OPTION), \
	UNKNOWN_FILE_TYPE)))))
filePAGESIZE = $(strip \
	$(if $(filter %.PRTF,$<),$(PRTF_PAGESIZE), \
	UNKNOWN_FILE_TYPE))
fileREUSEDLT = $(strip \
	$(if $(filter %.PF,$<),$(PF_REUSEDLT), \
	UNKNOWN_FILE_TYPE))
fileRSTDSP = $(strip \
	$(if $(filter %.DSPF,$<),$(DSPF_RSTDSP), \
	UNKNOWN_FILE_TYPE))
fileSIZE = $(strip \
	$(if $(filter %.PF,$<),$(PF_SIZE), \
	UNKNOWN_FILE_TYPE))

# Determine default settings for the various source types that can make a module object.
moduleAUT = $(strip \
	$(if $(filter %.C,$<),$(CMOD_AUT), \
	$(if $(filter %.CLLE,$<),$(CLMOD_AUT), \
	$(if $(filter %.RPGLE,$<),$(RPGMOD_AUT), \
	UNKNOWN_FILE_TYPE))))
moduleDBGVIEW = $(strip \
	$(if $(filter %.C,$<),$(CMOD_DBGVIEW), \
	$(if $(filter %.CLLE,$<),$(CLMOD_DBGVIEW), \
	$(if $(filter %.RPGLE,$<),$(RPGMOD_DBGVIEW), \
	$(if $(filter %.SQLC,$<),$(SQLCIMOD_DBGVIEW), \
	$(if $(filter %.SQLRPGLE,$<),$(SQLRPGIMOD_DBGVIEW), \
	UNKNOWN_FILE_TYPE))))))
moduleOBJTYPE = $(strip \
	$(if $(filter %.SQLC,$<),$(SQLCIMOD_OBJTYPE), \
	$(if $(filter %.SQLRPGLE,$<),$(SQLRPGIMOD_OBJTYPE), \
	UNKNOWN_FILE_TYPE)))
moduleOPTION = $(strip \
	$(if $(filter %.C,$<),$(CMOD_OPTION), \
	$(if $(filter %.CLLE,$<),$(CLMOD_OPTION), \
	$(if $(filter %.RPGLE,$<),$(RPGMOD_OPTION), \
	$(if $(filter %.SQLC,$<),$(SQLCIMOD_OPTION), \
	$(if $(filter %.SQLRPGLE,$<),$(SQLRPGIMOD_OPTION), \
	UNKNOWN_FILE_TYPE))))))
moduleINCDIR = $(strip \
	$(if $(filter %.C,$<),$(CMOD_INCDIR), \
	$(if $(filter %.CLLE,$<),$(CLMOD_INCDIR), \
	$(if $(filter %.CBLLE,$<),$(CBLMOD_INCDIR), \
	$(if $(filter %.SQLC,$<),$(SQLCIMOD_INCDIR), \
	UNKNOWN_FILE_TYPE)))))
moduleRPGPPOPT = $(strip \
	$(if $(filter %.SQLRPGLE,$<),$(SQLRPGIMOD_RPGPPOPT), \
	UNKNOWN_FILE_TYPE))
moduleSTGMDL = $(strip \
	$(if $(filter %.C,$<),$(CMOD_STGMDL), \
	$(if $(filter %.SQLC,$<),$(SQLCIMOD_STGMDL), \
	UNKNOWN_FILE_TYPE)))
moduleSYSIFCOPT = $(strip \
	$(if $(filter %.C,$<),$(CMOD_SYSIFCOPT), \
	$(if $(filter %.SQLC,$<),$(SQLCIMOD_SYSIFCOPT), \
	UNKNOWN_FILE_TYPE)))
moduleTERASPACE = $(strip \
	$(if $(filter %.C,$<),$(CMOD_TERASPACE), \
	$(if $(filter %.SQLC,$<),$(SQLCIMOD_TERASPACE), \
	UNKNOWN_FILE_TYPE)))
moduleTGTRLS = $(strip \
	$(if $(filter %.C,$<),$(CMOD_TGTRLS), \
	$(if $(filter %.CLLE,$<),$(CLMOD_TGTRLS), \
	$(if $(filter %.RPGLE,$<),$(RPGMOD_TGTRLS), \
	$(if $(filter %.SQLC,$<),$(SQLCIMOD_TGTRLS), \
	$(if $(filter %.SQLRPGLE,$<),$(SQLRPGIMOD_TGTRLS), \
	UNKNOWN_FILE_TYPE))))))

# Determine default settings for the various source types that can make a program object.
programACTGRP = $(strip \
	$(if $(filter %.CLLE,$<),$(BNDCL_ACTGRP), \
	$(if $(filter %.RPGLE,$<),$(BNDRPG_ACTGRP), \
	$(if $(filter %.MODULE,$<),$(PGM_ACTGRP), \
	UNKNOWN_FILE_TYPE))))
programAUT = $(strip \
	$(if $(filter %.CLLE,$<),$(BNDCL_AUT), \
	$(if $(filter %.RPGLE,$<),$(BNDRPG_AUT), \
	$(if $(filter %.MODULE,$<),$(PGM_AUT), \
	UNKNOWN_FILE_TYPE))))
programDBGVIEW = $(strip \
	$(if $(filter %.CLLE,$<),$(BNDCL_DBGVIEW), \
	$(if $(filter %.RPGLE,$<),$(BNDRPG_DBGVIEW), \
	$(if $(filter %.SQLC,$<),$(SQLCIPGM_DBGVIEW), \
	$(if $(filter %.SQLRPGLE,$<),$(SQLRPGIPGM_DBGVIEW), \
	UNKNOWN_FILE_TYPE)))))
programDETAIL = $(strip \
	$(if $(filter %.MODULE,$<),$(PGM_DETAIL), \
	UNKNOWN_FILE_TYPE))
programDFTACTGRP = $(strip \
	$(if $(filter %.CLLE,$<),$(BNDCL_DFTACTGRP), \
	$(if $(filter %.RPGLE,$<),$(BNDRPG_DFTACTGRP), \
	UNKNOWN_FILE_TYPE)))
programOBJTYPE = $(strip \
	$(if $(filter %.SQLC,$<),$(SQLCIPGM_OBJTYPE), \
	$(if $(filter %.SQLRPGLE,$<),$(SQLRPGIPGM_OBJTYPE), \
	UNKNOWN_FILE_TYPE)))
programOPTION = $(strip \
	$(if $(filter %.CLLE,$<),$(BNDCL_OPTION), \
	$(if $(filter %.RPGLE,$<),$(BNDRPG_OPTION), \
	$(if $(filter %.SQLC,$<),$(SQLCIPGM_OPTION), \
	$(if $(filter %.SQLRPGLE,$<),$(SQLRPGIPGM_OPTION), \
	$(if $(filter %.MODULE,$<),$(PGM_OPTION), \
	$(if $(filter %.CBL,$<),$(CBL_OPTION), \
	$(if $(filter %.RPG,$<),$(RPG_OPTION), \
	UNKNOWN_FILE_TYPE))))))))
programRPGPPOPT = $(strip \
	$(if $(filter %.SQLRPGLE,$<),$(SQLRPGIPGM_RPGPPOPT), \
	UNKNOWN_FILE_TYPE))
programSTGMDL = $(strip \
	$(if $(filter %.MODULE,$<),$(PGM_STGMDL), \
	UNKNOWN_FILE_TYPE))
programTGTRLS = $(strip \
	$(if $(filter %.CLLE,$<),$(BNDCL_TGTRLS), \
	$(if $(filter %.RPGLE,$<),$(BNDRPG_TGTRLS), \
	$(if $(filter %.SQLC,$<),$(SQLCIPGM_TGTRLS), \
	$(if $(filter %.SQLRPGLE,$<),$(SQLRPGIPGM_TGTRLS), \
	$(if $(filter %.MODULE,$<),$(PGM_TGTRLS), \
	UNKNOWN_FILE_TYPE))))))


#    ____ __  __ ____    ____           _                 
#   / ___|  \/  |  _ \  |  _ \ ___  ___(_)_ __   ___  ___ 
#  | |   | |\/| | | | | | |_) / _ \/ __| | '_ \ / _ \/ __|
#  | |___| |  | | |_| | |  _ <  __/ (__| | |_) |  __/\__ \
#   \____|_|  |_|____/  |_| \_\___|\___|_| .__/ \___||___/
#                                        |_|              

define CMDSRC_TO_CMD_RECIPE = 
	$(eval AUT = $(CMD_AUT))
	$(eval HLPID = $(CMD_HLPID))
	$(eval HLPPNLGRP = $(CMD_HLPPNLGRP))
	$(eval PGM = $(CMD_PGM))
	$(eval PMTFILE = $(CMD_PMTFILE))
	$(eval VLDCKR = $(CMD_VLDCKR))
	$(eval d = $($@_d))
	@$(call echo_cmd,"=== Creating command [$(notdir $<)]")
	@$(set_STMF_CCSID)
	$(eval crtcmd := CRTCMD CMD($(OBJLIB)/$(basename $(@F))) srcstmf('$<') $(CRTCMDFLAGS))
	@$(PRESETUP) \
	$(SCRIPTSPATH)/launch "$(JOBLOGFILE)" "$(crtcmd)" >> $(LOGFILE) 2>&1 && $(call logSuccess,$@) || $(call logFail,$@);
endef




#   _____ ___ _     _____   ____           _                 
#  |  ___|_ _| |   | ____| |  _ \ ___  ___(_)_ __   ___  ___ 
#  | |_   | || |   |  _|   | |_) / _ \/ __| | '_ \ / _ \/ __|
#  |  _|  | || |___| |___  |  _ <  __/ (__| | |_) |  __/\__ \
#  |_|   |___|_____|_____| |_| \_\___|\___|_| .__/ \___||___/
#                                           |_|              
                                            
define FILE_VARIABLES = 
	$(eval AUT = $(fileAUT))\
	$(eval DLTPCT = $(fileDLTPCT))\
	$(eval OPTION = $(fileOPTION))\
	$(eval PAGESIZE = $(filePAGESIZE))\
	$(eval REUSEDLT = $(fileREUSEDLT))\
	$(eval RSTDSP = $(fileRSTDSP))\
	$(eval SIZE = $(fileSIZE))\
	$(eval TYPEDEF = $(if $(filter YES,$(CREATE_TYPEDEF)),$(TYPEDEF_SCRIPT),))
endef

define DSPF_TO_FILE_RECIPE =
	$(FILE_VARIABLES)
	$(eval d = $($@_d))
	@$(call echo_cmd,"=== Creating DSPF [$(notdir $<)]")
	@$(set_STMF_CCSID)
	$(eval crtcmd := "$(SCRIPTSPATH)/crtfrmstmf --ccsid $(TGTCCSID)  -f $< -o $(basename $(@F)) -l $(OBJLIB) -c "CRTDSPF" -p '"$(CRTDSPFFLAGS)"'")
	@$(PRESETUP) \
	$(SCRIPTSPATH)/crtfrmstmf --ccsid $(TGTCCSID)  -f $< -o $(basename $(@F)) -l $(OBJLIB) -c "CRTDSPF" -p "$(CRTDSPFFLAGS)" --save-joblog "$(JOBLOGFILE)" >> $(LOGFILE) 2>&1 && $(call logSuccess,$@) || $(call logFail,$@)
	@$(call EVFEVENT_DOWNLOAD,$*.evfevent)
endef

define LF_TO_FILE_RECIPE =
	$(FILE_VARIABLES)
	$(eval d = $($@_d))
	@$(call echo_cmd,"=== Creating LF [$(notdir $<)]")
	@$(set_STMF_CCSID)
	$(eval crtcmd := "$(SCRIPTSPATH)/crtfrmstmf --ccsid $(TGTCCSID)  -f $< -o $(basename $(@F)) -l $(OBJLIB) -c "CRTLF" -p '"$(CRTLFFLAGS)"'")
	@$(PRESETUP) \
	$(SCRIPTSPATH)/crtfrmstmf --ccsid $(TGTCCSID)  -f $< -o $(basename $(@F)) -l $(OBJLIB) -c "CRTLF" -p "$(CRTLFFLAGS)" --save-joblog "$(JOBLOGFILE)" >> $(LOGFILE) 2>&1 && $(call logSuccess,$@) || $(call logFail,$@)
	@$(call EVFEVENT_DOWNLOAD,$*.evfevent)
	@$(TYPEDEF)
endef

define PF_TO_FILE_RECIPE =
	$(FILE_VARIABLES)
	@$(call echo_cmd,"=== Creating PF [$(notdir $<)]")
<<<<<<< HEAD
	@$(set_STMF_CCSID)
	$(eval crtcmd := "$(SCRIPTSPATH)/crtfrmstmf --ccsid $(TGTCCSID)  -f $< -o $(basename $(@F)) -l $(OBJLIB) -c "CRTPF" -p '"$(CRTPFFLAGS)"'")
	@$(PRESETUP) \
	$(SCRIPTSPATH)/crtfrmstmf --ccsid $(TGTCCSID)  -f $< -o $(basename $(@F)) -l $(OBJLIB) -c "CRTPF" -p "$(CRTPFFLAGS)" --save-joblog "$(JOBLOGFILE)" >> $(LOGFILE) 2>&1 && $(call logSuccess,$@) || $(call logFail,$@)
	@$(call EVFEVENT_DOWNLOAD,$*.evfevent)
=======
	$(eval crtcmd := "$(SCRIPTSPATH)/crtfrmstmf --ccsid $(TGTCCSID) -f $< -o $(basename $(@F)) -l $(OBJLIB) -c "CRTPF" -p '"$(CRTPFFLAGS)"'")
	@$(PRESETUP) \
	$(SCRIPTSPATH)/crtfrmstmf --ccsid $(TGTCCSID) -f $< -o $(basename $(@F)) -l $(OBJLIB) -c "CRTPF" -p "$(CRTPFFLAGS)" --save-joblog "$(JOBLOGFILE)" >> $(LOGFILE) 2>&1 && $(call logSuccess,$@) || $(call logFail,$@)
	@$(call EVFEVENT_DOWNLOAD,$(basename $@).evfevent)
>>>>>>> d44f2e81
	@$(TYPEDEF)
endef

define PRTF_TO_FILE_RECIPE = 
	$(FILE_VARIABLES)
	$(eval d = $($@_d))
	@$(call echo_cmd,"=== Creating PRTF [$(notdir $<)]")
	@$(set_STMF_CCSID)
	$(eval crtcmd := "$(SCRIPTSPATH)/crtfrmstmf --ccsid $(TGTCCSID)  -f $< -o $(basename $(@F)) -l $(OBJLIB) -c "CRTPRTF" -p '"$(CRTPRTFFLAGS)"'")
	@$(PRESETUP) \
	$(SCRIPTSPATH)/crtfrmstmf --ccsid $(TGTCCSID)  -f $< -o $(basename $(@F)) -l $(OBJLIB) -c "CRTPRTF" -p "$(CRTPRTFFLAGS)" --save-joblog "$(JOBLOGFILE)" >> $(LOGFILE) 2>&1 && $(call logSuccess,$@) || $(call logFail,$@)
	@$(call EVFEVENT_DOWNLOAD,$*.evfevent)
	@$(TYPEDEF)
endef

# @$(TOOLSPATH)/checkObjectAlreadyExists $@ $(OBJLIB)
# @$(TOOLSPATH)/checkIfBuilt $@ $(OBJLIB)
define TABLE_TO_FILE_RECIPE = 
	$(FILE_VARIABLES)
	$(eval d = $($@_d))
	@$(call echo_cmd,"=== Creating SQL TABLE from Sql statement [$(notdir $<)]")
	$(eval crtcmd := RUNSQLSTM srcstmf('$<') $(RUNSQLFLAGS))
	@$(PRESETUP) \
	$(SETCURLIBTOOBJLIB) \
	$(SCRIPTSPATH)/launch "$(JOBLOGFILE)" "$(crtcmd)" >> $(LOGFILE) 2>&1 && $(call logSuccess,$@) || $(call logFail,$@)
endef

# @$(TOOLSPATH)/checkObjectAlreadyExists $@ $(OBJLIB)
# @$(TOOLSPATH)/checkIfBuilt $@ $(OBJLIB)
define VIEW_TO_FILE_RECIPE = 
	$(FILE_VARIABLES)
	$(eval d = $($@_d))
	@$(call echo_cmd,"=== Creating SQL VIEW from Sql statement [$(notdir $<)]")
	$(eval crtcmd := RUNSQLSTM srcstmf('$<') $(RUNSQLFLAGS))
	@$(PRESETUP) \
	$(SETCURLIBTOOBJLIB) \
	$(SCRIPTSPATH)/launch "$(JOBLOGFILE)" "$(crtcmd)" >> $(LOGFILE) 2>&1 && $(call logSuccess,$@) || $(call logFail,$@)
endef

define SQLUDT_TO_FILE_RECIPE = 
	$(FILE_VARIABLES)
	$(eval d = $($@_d))
	@$(call echo_cmd,"=== Creating SQL UDT from Sql statement [$(notdir $<)]")
	$(eval crtcmd := RUNSQLSTM srcstmf('$<') $(RUNSQLFLAGS))
	@$(PRESETUP) \
	$(SETCURLIBTOOBJLIB) \
	$(SCRIPTSPATH)/launch "$(JOBLOGFILE)" "$(crtcmd)" >> $(LOGFILE) 2>&1 && $(call logSuccess,$@) || $(call logFail,$@)
endef

define SQLALIAS_TO_FILE_RECIPE =
	$(FILE_VARIABLES)
	$(eval d = $($@_d))
	@$(call echo_cmd,"=== Creating SQL ALIAS from Sql statement [$(notdir $<)]")
	$(eval crtcmd := RUNSQLSTM srcstmf('$<') $(RUNSQLFLAGS))
	@$(PRESETUP) \
	$(SETCURLIBTOOBJLIB) \
	$(SCRIPTSPATH)/launch "$(JOBLOGFILE)" "$(crtcmd)" >> $(LOGFILE) 2>&1 && $(call logSuccess,$@) || $(call logFail,$@)
endef


#   ____ _____  _        _    ____      _      ____           _                 
#  |  _ \_   _|/ \      / \  |  _ \    / \    |  _ \ ___  ___(_)_ __   ___  ___ 
#  | | | || | / _ \    / _ \ | |_) |  / _ \   | |_) / _ \/ __| | '_ \ / _ \/ __|
#  | |_| || |/ ___ \  / ___ \|  _ <  / ___ \  |  _ <  __/ (__| | |_) |  __/\__ \
#  |____/ |_/_/   \_\/_/   \_\_| \_\/_/   \_\ |_| \_\___|\___|_| .__/ \___||___/
#                                                              |_|              

define SQLSEQ_TO_DTARRA_RECIPE =
	$(eval d = $($@_d))
	@$(call echo_cmd,"=== Creating SQL SEQUENCE from Sql statement [$(notdir $<)]")
	$(eval crtcmd := RUNSQLSTM srcstmf('$<') $(RUNSQLFLAGS))
	@$(PRESETUP) \
	$(SETCURLIBTOOBJLIB) \
	$(SCRIPTSPATH)/launch "$(JOBLOGFILE)" "$(crtcmd)" >> $(LOGFILE) 2>&1 && $(call logSuccess,$@) || $(call logFail,$@)
endef

#   __  __ _____ _   _ _   _   ____           _                 
#  |  \/  | ____| \ | | | | | |  _ \ ___  ___(_)_ __   ___  ___ 
#  | |\/| |  _| |  \| | | | | | |_) / _ \/ __| | '_ \ / _ \/ __|
#  | |  | | |___| |\  | |_| | |  _ <  __/ (__| | |_) |  __/\__ \
#  |_|  |_|_____|_| \_|\___/  |_| \_\___|\___|_| .__/ \___||___/
#                                              |_|              

define MENU_VARIABLES =
	$(eval AUT = $(MNU_AUT))
	$(eval OPTION = $(MNU_OPTION))
	$(eval CURLIB = $(MNU_CURLIB))
	$(eval PRDLIB = $(MNU_PRDLIB))
	$(eval TYPE = $(MNU_TYPE))
endef

define MENUSRC_TO_MENU_RECIPE =
	$(MENU_VARIABLES)
	$(eval d = $($@_d))
	@$(call echo_cmd,"=== Creating menu [$(notdir $<)]")
	@$(set_STMF_CCSID)
	$(eval crtcmd := "$(SCRIPTSPATH)/crtfrmstmf --ccsid $(TGTCCSID)  -f $< -o $(basename $(@F)) -l $(OBJLIB) -c "CRTMNU" -p '"$(CRTMNUFLAGS)"'")
	@$(PRESETUP) \
	$(SCRIPTSPATH)/crtfrmstmf --ccsid $(TGTCCSID)  -f $< -o $(basename $(@F)) -l $(OBJLIB) -c "CRTMNU" -p "$(CRTMNUFLAGS)" --save-joblog "$(JOBLOGFILE)" >> $(LOGFILE) 2>&1 && $(call logSuccess,$@) || $(call logFail,$@)
	@$(call EVFEVENT_DOWNLOAD,$*.evfevent)
endef

#   __  __  ___  ____  _   _ _     _____   ____           _                 
#  |  \/  |/ _ \|  _ \| | | | |   | ____| |  _ \ ___  ___(_)_ __   ___  ___ 
#  | |\/| | | | | | | | | | | |   |  _|   | |_) / _ \/ __| | '_ \ / _ \/ __|
#  | |  | | |_| | |_| | |_| | |___| |___  |  _ <  __/ (__| | |_) |  __/\__ \
#  |_|  |_|\___/|____/ \___/|_____|_____| |_| \_\___|\___|_| .__/ \___||___/
#                                                          |_|              

define MODULE_VARIABLES
	$(eval AUT = $(moduleAUT))\
	$(eval DBGVIEW = $(moduleDBGVIEW))\
	$(eval OBJTYPE = $(moduleOBJTYPE))\
	$(eval OPTION = $(moduleOPTION))\
	$(eval INCDIR = $(moduleINCDIR))\
	$(eval RPGPPOPT = $(moduleRPGPPOPT))\
	$(eval STGMDL = $(moduleSTGMDL))\
	$(eval SYSIFCOPT = $(moduleSYSIFCOPT))\
	$(eval TERASPACE = $(moduleTERASPACE))\
	$(eval TGTRLS = $(moduleTGTRLS))
endef

define C_TO_MODULE_RECIPE = 
	$(MODULE_VARIABLES)
	$(eval d = $($@_d))
	@$(call echo_cmd,"=== Creating C module [$(notdir $<)]")
	@$(set_STMF_CCSID)
	$(eval crtcmd := crtcmod module($(OBJLIB)/$(basename $(@F))) srcstmf('$<') $(CRTCMODFLAGS) $(ADHOCCRTFLAGS))
	@$(PRESETUP) \
	$(SCRIPTSPATH)/launch "$(JOBLOGFILE)" "$(crtcmd)" >> $(LOGFILE) 2>&1 && $(call logSuccess,$@) || $(call logFail,$@)
	@($(call EVFEVENT_DOWNLOAD,$*.evfevent); ret=$$?; rm $(DEPDIR)/$*.Td 2>/dev/null; exit $$ret)
	@$(POSTCCOMPILE)
endef

define RPGLE_TO_MODULE_RECIPE = 
	$(MODULE_VARIABLES)\
	$(eval d = $($@_d))
	@$(call echo_cmd,"=== Creating RPG module [$(notdir $<)]")
	@$(set_STMF_CCSID)
	$(eval crtcmd := crtrpgmod module($(OBJLIB)/$(basename $(@F))) srcstmf('$<') $(CRTRPGMODFLAGS))
	@$(PRESETUP) \
	$(SCRIPTSPATH)/launch "$(JOBLOGFILE)" "$(crtcmd)" >> $(LOGFILE) 2>&1 && $(call logSuccess,$@) || $(call logFail,$@)
	@$(call EVFEVENT_DOWNLOAD,$*.evfevent)
endef

define CLLE_TO_MODULE_RECIPE = 
	$(MODULE_VARIABLES)
	$(eval d = $($@_d))
	@$(call echo_cmd,"=== Creating CL module [$(notdir $<)]")
	@$(set_STMF_CCSID)
	$(eval crtcmd := "$(SCRIPTSPATH)/crtfrmstmf --ccsid $(TGTCCSID)  -f $< -o $(basename $(@F)) -l $(OBJLIB) -c "crtclmod" -p '"$(CRTCLMODFLAGS)"'")
	@$(PRESETUP) \
	$(SCRIPTSPATH)/launch "$(JOBLOGFILE)" "$(crtcmd)" >> $(LOGFILE) 2>&1 && $(call logSuccess,$@) || $(call logFail,$@)
	@$(call EVFEVENT_DOWNLOAD,$*.evfevent)
endef

# Temp: Convert UTF-8 to temporary Windows Latin-1, because SQLC pre-compiler doesn't understand UTF-8
define SQLC_TO_MODULE_RECIPE = 
	$(MODULE_VARIABLES)
	@$(call echo_cmd,"=== Creating SQLC module [$(notdir $<)]")
	@$(set_STMF_CCSID)
	@qsh_out -c "touch -C 1252 $<-1252 && cat $< >$<-1252"
	$(eval crtcmd := crtsqlci obj($(OBJLIB)/$(basename $(@F))) srcstmf('$<-1252') $(CRTSQLCIFLAGS))
	@$(PRESETUP) \
	$(SCRIPTSPATH)/launch "$(JOBLOGFILE)" "$(crtcmd)" >> $(LOGFILE) 2>&1 && $(call logSuccess,$@) || $(call logFail,$@)
	@($(call EVFEVENT_DOWNLOAD,$*.evfevent); ret=$$?; rm $(DEPDIR)/$*.Td 2>/dev/null; rm "$<-1252" 2>/dev/null; exit $$ret)
	@rm "$<-1252"
endef

define SQLRPGLE_TO_MODULE_RECIPE = 
	$(MODULE_VARIABLES)
	$(eval d = $($@_d))
	@$(call echo_cmd,"=== Creating SQLRPGLE module [$(notdir $<)]")
	@$(set_STMF_CCSID)
	$(eval crtcmd := crtsqlrpgi obj($(OBJLIB)/$(basename $(@F))) srcstmf('$<') $(CRTSQLRPGIFLAGS))
	@$(PRESETUP) \
	$(SCRIPTSPATH)/launch "$(JOBLOGFILE)" "$(crtcmd)" >> $(LOGFILE) 2>&1 && $(call logSuccess,$@) || $(call logFail,$@)
	@$(call EVFEVENT_DOWNLOAD,$*.evfevent)
endef
<<<<<<< HEAD

#   ____   ____ __  __   ____           _                 
#  |  _ \ / ___|  \/  | |  _ \ ___  ___(_)_ __   ___  ___ 
#  | |_) | |  _| |\/| | | |_) / _ \/ __| | '_ \ / _ \/ __|
#  |  __/| |_| | |  | | |  _ <  __/ (__| | |_) |  __/\__ \
#  |_|    \____|_|  |_| |_| \_\___|\___|_| .__/ \___||___/
#                                        |_|              

define PGM_VARIABLES = 
$(eval ACTGRP = $(programACTGRP))
$(eval AUT = $(programAUT))
$(eval DBGVIEW = $(programDBGVIEW))
$(eval DETAIL = $(programDETAIL))
$(eval DFTACTGRP = $(programDFTACTGRP))
$(eval OBJTYPE = $(programOBJTYPE))
$(eval OPTION = $(programOPTION))
$(eval RPGPPOPT = $(programRPGPPOPT))
$(eval STGMDL = $(programSTGMDL))
$(eval TGTRLS = $(programTGTRLS))
$(eval BNDSRVPGMPATH = $(basename $(filter %.SRVPGM,$(notdir $^)) $(externalsrvpgms)))
endef

define SQLPRC_TO_PGM_RECIPE =
	$(PGM_VARIABLES)
	$(eval d = $($@_d))
	@$(call echo_cmd,"=== Creating SQL PROCEDURE from Sql statement [$(notdir $<)]")
	$(eval crtcmd := RUNSQLSTM srcstmf('$<') $(RUNSQLFLAGS))
	@$(PRESETUP) \
	$(SETCURLIBTOOBJLIB) \
	$(SCRIPTSPATH)/launch "$(JOBLOGFILE)" "$(crtcmd)" >> $(LOGFILE) 2>&1 && $(call logSuccess,$@) || $(call logFail,$@)
endef

define SQLTRG_TO_PGM_RECIPE =
	$(PGM_VARIABLES)
	$(eval d = $($@_d))
	@$(call echo_cmd,"=== Creating SQL TRIGGER from Sql statement [$(notdir $<)]")
	$(eval crtcmd := RUNSQLSTM srcstmf('$<') $(RUNSQLFLAGS))
	@$(PRESETUP) \
	$(SETCURLIBTOOBJLIB) \
	$(SCRIPTSPATH)/launch "$(JOBLOGFILE)" "$(crtcmd)" >> $(LOGFILE) 2>&1 && $(call logSuccess,$@) || $(call logFail,$@)
endef


=======

#   ____   ____ __  __   ____           _                 
#  |  _ \ / ___|  \/  | |  _ \ ___  ___(_)_ __   ___  ___ 
#  | |_) | |  _| |\/| | | |_) / _ \/ __| | '_ \ / _ \/ __|
#  |  __/| |_| | |  | | |  _ <  __/ (__| | |_) |  __/\__ \
#  |_|    \____|_|  |_| |_| \_\___|\___|_| .__/ \___||___/
#                                        |_|              

define PGM_VARIABLES = 
$(eval ACTGRP = $(programACTGRP))
$(eval AUT = $(programAUT))
$(eval DBGVIEW = $(programDBGVIEW))
$(eval DETAIL = $(programDETAIL))
$(eval DFTACTGRP = $(programDFTACTGRP))
$(eval OBJTYPE = $(programOBJTYPE))
$(eval OPTION = $(programOPTION))
$(eval RPGPPOPT = $(programRPGPPOPT))
$(eval STGMDL = $(programSTGMDL))
$(eval TGTRLS = $(programTGTRLS))
$(eval BNDSRVPGMPATH = $(basename $(filter %.SRVPGM,$(notdir $^)) $(externalsrvpgms)))
endef

define SQLPRC_TO_PGM_RECIPE =
	$(PGM_VARIABLES)
	$(eval d = $($@_d))
	@$(call echo_cmd,"=== Creating SQL PROCEDURE from Sql statement [$(notdir $<)]")
	$(eval crtcmd := RUNSQLSTM srcstmf('$<') $(RUNSQLFLAGS))
	@$(PRESETUP) \
	$(SETCURLIBTOOBJLIB) \
	$(SCRIPTSPATH)/launch "$(JOBLOGFILE)" "$(crtcmd)" >> $(LOGFILE) 2>&1 && $(call logSuccess,$@) || $(call logFail,$@)
endef

define SQLTRG_TO_PGM_RECIPE =
	$(PGM_VARIABLES)
	$(eval d = $($@_d))
	@$(call echo_cmd,"=== Creating SQL TRIGGER from Sql statement [$(notdir $<)]")
	$(eval crtcmd := RUNSQLSTM srcstmf('$<') $(RUNSQLFLAGS))
	@$(PRESETUP) \
	$(SETCURLIBTOOBJLIB) \
	$(SCRIPTSPATH)/launch "$(JOBLOGFILE)" "$(crtcmd)" >> $(LOGFILE) 2>&1 && $(call logSuccess,$@) || $(call logFail,$@)
endef


>>>>>>> d44f2e81
define PGM.RPGLE_TO_PGM_RECIPE =
	$(PGM_VARIABLES)
	$(eval d = $($@_d))
	@$(call echo_cmd,"=== Create Bound RPG Program [$(basename $@)]")
	$(eval crtcmd := CRTBNDRPG srcstmf('$<') PGM($(OBJLIB)/$(basename $(@F))) $(CRTBNDRPGFLAGS))
	@$(PRESETUP) \
	$(SCRIPTSPATH)/launch "$(JOBLOGFILE)" "$(crtcmd)" >> $(LOGFILE) 2>&1 && $(call logSuccess,$@) || $(call logFail,$@)
	@$(call EVFEVENT_DOWNLOAD,$*.PGM.RPGLE.evfevent)
endef

define PGM.SQLRPGLE_TO_PGM_RECIPE =
	$(PGM_VARIABLES)
	$(eval d = $($@_d))
	@$(call echo_cmd,"=== Create Bound SQLRPGLE Program [$(basename $@)]")
	$(eval crtcmd := CRTSQLRPGI srcstmf('$<') OBJ($(OBJLIB)/$(basename $(@F))) $(CRTSQLRPGIFLAGS))
	@$(PRESETUP) \
	$(SCRIPTSPATH)/launch "$(JOBLOGFILE)" "$(crtcmd)" >> $(LOGFILE) 2>&1 && $(call logSuccess,$@) || $(call logFail,$@)
	@$(call EVFEVENT_DOWNLOAD,$*.PGM.SQLRPGLE.evfevent)
endef

define PGM.C_TO_PGM_RECIPE =
	$(PGM_VARIABLES)
	$(eval d = $($@_d))
	@$(call echo_cmd,"=== Create Bound RPG Program [$(basename $@)]")
	$(eval crtcmd := CRTBNDC srcstmf('$<') PGM($(OBJLIB)/$(basename $(@F))) $(CRTBNDCFLAGS))
	@$(PRESETUP) \
	$(SCRIPTSPATH)/launch "$(JOBLOGFILE)" "$(crtcmd)" >> $(LOGFILE) 2>&1 && $(call logSuccess,$@) || $(call logFail,$@)
	@$(call EVFEVENT_DOWNLOAD,$*.PGM.C.evfevent)
endef

define CBL_TO_PGM_RECIPE =
	$(PGM_VARIABLES)
	$(eval d = $($@_d))
	@$(call echo_cmd,"=== Create COBOL Program [$(basename $@)]")
<<<<<<< HEAD
	$(eval crtcmd := "$(SCRIPTSPATH)/crtfrmstmf --ccsid $(TGTCCSID) -f $< -o $(basename $(@F)) -l $(OBJLIB) -c "CRTPRTF" -p '"$(CRTPRTFFLAGS)"'")
=======
	$(eval crtcmd := "$(SCRIPTSPATH)/crtfrmstm --ccsid $(TGTCCSID) -f $< -o $(basename $(@F)) -l $(OBJLIB) -c "CRTPRTF" -p '"$(CRTPRTFFLAGS)"'")
>>>>>>> d44f2e81
	@$(PRESETUP) \
	$(SCRIPTSPATH)/crtfrmstmf --ccsid $(TGTCCSID)  -f $< -o $(basename $(@F)) -l $(OBJLIB) -c "CRTPRTF" -p "$(CRTPRTFFLAGS)" --save-joblog "$(JOBLOGFILE)" >> $(LOGFILE) 2>&1 && $(call logSuccess,$@) || $(call logFail,$@)
	@$(call EVFEVENT_DOWNLOAD,$*.evfevent)
endef

define PGM.CLLE_TO_PGM_RECIPE =
	$(PGM_VARIABLES)
	$(eval d = $($@_d))
	@$(call echo_cmd,"=== Create ILE CL Program [$(basename $@)]")
	$(eval crtcmd := CRTBNDCL srcstmf('$<') PGM($(OBJLIB)/$(basename $(@F))) $(CRTCLMODFLAGS))
	@$(PRESETUP) \
	$(SCRIPTSPATH)/launch "$(JOBLOGFILE)" "$(crtcmd)" >> $(LOGFILE) 2>&1 && $(call logSuccess,$@) || $(call logFail,$@)
	@$(call EVFEVENT_DOWNLOAD,$*.evfevent)
endef

define RPG_TO_PGM_RECIPE =
	$(PGM_VARIABLES)
	$(eval d = $($@_d))
	@$(call echo_cmd,"=== Create RPG Program [$(basename $@)]")
	$(eval crtcmd := "$(SCRIPTSPATH)/crtfrmstmf --ccsid $(TGTCCSID) -f $< -o $(basename $(@F)) -l $(OBJLIB) -c "CRTRPGPGM" -p '"$(CRTCBLPGMFLAGS)"'")
	@$(PRESETUP) \
	$(SCRIPTSPATH)/crtfrmstmf --ccsid $(TGTCCSID)  -f $< -o $(basename $(@F)) -l $(OBJLIB) -c "CRTRPGPGM" -p "$(CRTCBLPGMFLAGS)" --save-joblog "$(JOBLOGFILE)" >> $(LOGFILE) 2>&1 && $(call logSuccess,$@) || $(call logFail,$@)
	@$(call EVFEVENT_DOWNLOAD,$*.evfevent)
endef

define ILEPGM_TO_PGM_RECIPE =
	$(PGM_VARIABLES)
	$(eval d = $($@_d))
	@$(call echo_cmd,"=== Creating program [$(tgt)] from Pseudo Source [$(basename $(notdir $<))]")
	$(eval crtcmd := $(shell $(SCRIPTSPATH)/extractPseudoSrc $< $(OBJLIB) $(basename $(@F))))
	@$(PRESETUP) \
	$(SCRIPTSPATH)/extractAndLaunch "$(JOBLOGFILE)" "$<" $(OBJLIB) $(basename $(@F)) >> $(LOGFILE) 2>&1 && $(call logSuccess,$@) || $(call logFail,$@)
endef

define MODULE_TO_PGM_RECIPE =
	$(PGM_VARIABLES)
	$(eval d = $($@_d))
	@$(call echo_cmd,"=== Creating program [$(tgt)] from modules [$(basename $(filter %.MODULE,$(notdir $^)))] and service programs [$(basename $(filter %.SRVPGM,$(notdir $^$|)))]")
	$(eval externalsrvpgms := $(filter %.SRVPGM,$(subst .LIB,,$(subst /QSYS.LIB/,,$|))))
	$(eval crtcmd := crtpgm pgm($(OBJLIB)/$(basename $(@F))) module($(basename $(filter %.MODULE,$(notdir $^)))) bndsrvpgm($(if $(BNDSRVPGMPATH),$(BNDSRVPGMPATH),*NONE)) $(CRTPGMFLAGS))
	@$(PRESETUP) \
	$(SCRIPTSPATH)/launch "$(JOBLOGFILE)" "$(crtcmd)" >> $(LOGFILE) 2>&1 && $(call logSuccess,$@) || $(call logFail,$@)
	@$(call EVFEVENT_DOWNLOAD,$*.PGM.evfevent)
endef

#   ____  _   _ _     ____ ____  ____    ____           _                 
#  |  _ \| \ | | |   / ___|  _ \|  _ \  |  _ \ ___  ___(_)_ __   ___  ___ 
#  | |_) |  \| | |  | |  _| |_) | |_) | | |_) / _ \/ __| | '_ \ / _ \/ __|
#  |  __/| |\  | |__| |_| |  _ <|  __/  |  _ <  __/ (__| | |_) |  __/\__ \
#  |_|   |_| \_|_____\____|_| \_\_|     |_| \_\___|\___|_| .__/ \___||___/
#                                                        |_|              
<<<<<<< HEAD

define PNLGRP_VARIABLES = 
	$(eval AUT = $(PNLGRP_AUT))
	$(eval OPTION = $(PNLGRP_OPTION))
endef

=======

define PNLGRP_VARIABLES = 
	$(eval AUT = $(PNLGRP_AUT))
	$(eval OPTION = $(PNLGRP_OPTION))
endef

>>>>>>> d44f2e81
define PNLGRPSRC_TO_PNLGRP_RECIPE =
	$(PNLGRP_VARIABLES)
	$(eval d = $($@_d))
	@$(call echo_cmd,"=== Create panel group [$(basename $@)]")
	@$(set_STMF_CCSID)
	$(eval crtcmd := "$(SCRIPTSPATH)/crtfrmstmf --ccsid $(TGTCCSID)  -f $< -o $(basename $(@F)) -l $(OBJLIB) -c "CRTPNLGRP" -p '"$(CRTPNLGRPFLAGS)"'")
	@$(PRESETUP) \
	$(SCRIPTSPATH)/crtfrmstmf --ccsid $(TGTCCSID) -f $< -o $(basename $(@F)) -l $(OBJLIB) -c "CRTPNLGRP" -p "$(CRTPNLGRPFLAGS)" --save-joblog "$(JOBLOGFILE)" >> $(LOGFILE) 2>&1 && $(call logSuccess,$@) || $(call logFail,$@)
endef



#   ____  ______     ______   ____ __  __   ____           _                 
#  / ___||  _ \ \   / /  _ \ / ___|  \/  | |  _ \ ___  ___(_)_ __   ___  ___ 
#  \___ \| |_) \ \ / /| |_) | |  _| |\/| | | |_) / _ \/ __| | '_ \ / _ \/ __|
#   ___) |  _ < \ V / |  __/| |_| | |  | | |  _ <  __/ (__| | |_) |  __/\__ \
#  |____/|_| \_\ \_/  |_|    \____|_|  |_| |_| \_\___|\___|_| .__/ \___||___/
#                                                           |_|              

define SRVPGM_VARIABLES = 
	$(eval ACTGRP = $(SRVPGM_ACTGRP))\
	$(eval AUT = $(SRVPGM_AUT))\
	$(eval DETAIL = $(SRVPGM_DETAIL))\
	$(eval STGMDL = $(SRVPGM_STGMDL))\
	$(eval TGTRLS = $(SRVPGM_TGTRLS))\
	$(eval BNDSRVPGMPATH = $(basename $(filter %.SRVPGM,$(notdir $^)) $(externalsrvpgms)))
endef

define SQLUDF_TO_SRVPGM_RECIPE = 
	$(SRVPGM_VARIABLES)
	$(eval d = $($@_d))
	@$(call echo_cmd,"=== Creating SQL UDF from Sql statement [$(notdir $<)]")
	$(eval crtcmd := RUNSQLSTM srcstmf('$<') $(RUNSQLFLAGS))
	@$(PRESETUP) \
	$(SETCURLIBTOOBJLIB) \
	$(SCRIPTSPATH)/launch "$(JOBLOGFILE)" "$(crtcmd)" >> $(LOGFILE) 2>&1 && $(call logSuccess,$@) || $(call logFail,$@)
endef

define BND_TO_SRVPGM_RECIPE =
	$(SRVPGM_VARIABLES)
	$(eval d = $($@_d))
	@$(call echo_cmd,"=== Creating service program [$(tgt)] from modules [$(basename $(filter %.MODULE,$(notdir $^)))] and service programs [$(basename $(filter %.SRVPGM,$(notdir $^$|)))]")
	@$(set_STMF_CCSID)
	$(eval externalsrvpgms := $(filter %.SRVPGM,$(subst .LIB,,$(subst /QSYS.LIB/,,$|))))
	$(eval crtcmd := CRTSRVPGM srcstmf('$<') SRVPGM($(OBJLIB)/$(basename $(@F))) MODULE($(basename $(filter %.MODULE,$(notdir $^)))) BNDSRVPGM($(if $(BNDSRVPGMPATH),$(BNDSRVPGMPATH),*NONE)) $(CRTSRVPGMFLAGS))
	@$(PRESETUP) \
	$(SCRIPTSPATH)/launch "$(JOBLOGFILE)" "$(crtcmd)" >> $(LOGFILE) 2>&1 && $(call logSuccess,$@) || $(call logFail,$@)
endef

define ILESRVPGM_TO_SRVPGM_RECIPE =
	$(SRVPGM_VARIABLES)
	$(eval d = $($@_d))
	@$(call echo_cmd,"=== Creating service program [$(tgt)] from [$(notdir $<)]")
	$(eval crtcmd := $(shell $(SCRIPTSPATH)/extractPseudoSrc $< $(OBJLIB) $(basename $(@F))))
	@$(PRESETUP) \
	$(SCRIPTSPATH)/extractAndLaunch "$(JOBLOGFILE)" "$<" $(OBJLIB) $(basename $(@F)) >> $(LOGFILE) 2>&1 && $(call logSuccess,$@) || $(call logFail,$@)
endef
<<<<<<< HEAD

#    ___ _____ _   _ _____ ____    ____           _                 
#   / _ \_   _| | | | ____|  _ \  |  _ \ ___  ___(_)_ __   ___  ___ 
#  | | | || | | |_| |  _| | |_) | | |_) / _ \/ __| | '_ \ / _ \/ __|
#  | |_| || | |  _  | |___|  _ <  |  _ <  __/ (__| | |_) |  __/\__ \
#   \___/ |_| |_| |_|_____|_| \_\ |_| \_\___|\___|_| .__/ \___||___/
#                                                  |_|              


=======

#    ___ _____ _   _ _____ ____    ____           _                 
#   / _ \_   _| | | | ____|  _ \  |  _ \ ___  ___(_)_ __   ___  ___ 
#  | | | || | | |_| |  _| | |_) | | |_) / _ \/ __| | '_ \ / _ \/ __|
#  | |_| || | |  _  | |___|  _ <  |  _ <  __/ (__| | |_) |  __/\__ \
#   \___/ |_| |_| |_|_____|_| \_\ |_| \_\___|\___|_| .__/ \___||___/
#                                                  |_|              


>>>>>>> d44f2e81
define BNDDIR_TO_BNDDIR_RECIPE =
	$(eval d = $($@_d))
	@$(call echo_cmd,"=== Creating BND from [$(notdir $<)]")
	$(eval crtcmd := $(shell $(SCRIPTSPATH)/extractPseudoSrc $< $(OBJLIB) $(basename $(@F))))
	@$(PRESETUP) \
	$(SCRIPTSPATH)/extractAndLaunch "$(JOBLOGFILE)" "$<" $(OBJLIB) $(basename $(@F)) >> $(LOGFILE) 2>&1 && $(call logSuccess,$@) || $(call logFail,$@)
endef

define DTA_TO_DTA_RECIPE =
	$(eval d = $($@_d))
	@$(call echo_cmd,"=== Creating DTA from [$(notdir $<)]")
	$(eval crtcmd := $(shell $(SCRIPTSPATH)/extractPseudoSrc $< $(OBJLIB) $(basename $(@F))))
	@$(PRESETUP) \
	$(SCRIPTSPATH)/extractAndLaunch "$(JOBLOGFILE)" "$<" $(OBJLIB) $(basename $(@F)) >> $(LOGFILE) 2>&1 && $(call logSuccess,$@) || $(call logFail,$@)
endef

define SYSTRG_TO_TRG_RECIPE =
	$(eval d = $($@_d))
	@$(call echo_cmd,"=== Creating System TRG from [$(notdir $<)]")
	$(eval crtcmd := $(shell $(SCRIPTSPATH)/extractPseudoSrc $< $(OBJLIB) $(basename $(@F))))
	@$(PRESETUP) \
	$(SCRIPTSPATH)/extractAndLaunch "$(JOBLOGFILE)" "$<" $(OBJLIB) $(basename $(@F)) >> $(LOGFILE) 2>&1 && $(call logSuccess,$@) || $(call logFail,$@)
endef

define SQL_RECIPE =
	$(eval d = $($@_d))
	@$(call echo_cmd,"=== Running SQL Statement from [$(notdir $<)]")
	$(eval crtcmd := RUNSQLSTM srcstmf('$<'))
	@$(PRESETUP) \
	$(SETCURLIBTOOBJLIB) \
	$(SCRIPTSPATH)/launch "$(JOBLOGFILE)" "$(crtcmd)" >> $(LOGFILE) 2>&1 && $(call logSuccess,$@) || $(call logFail,$@)
endef

define MSGF_RECIPE =
	$(eval d = $($@_d))
	@$(call echo_cmd,"=== Creating Message from [$(notdir $<)]")
	$(eval crtcmd := $(shell $(SCRIPTSPATH)/extractPseudoSrc $< $(OBJLIB) $(basename $(@F))))
	@$(PRESETUP) \
	$(SCRIPTSPATH)/extractAndLaunch "$(JOBLOGFILE)" "$<" $(OBJLIB) $(basename $(@F)) >> $(LOGFILE) 2>&1 && $(call logSuccess,$@) || $(call logFail,$@)
endef

define WSCST_VARIABLES =
	$(eval AUT = $(WSCST_AUT))
endef

define WSCSTSRC_TO_WSCST_RECIPE =
	$(eval d = $($@_d))
	@$(call echo_cmd,"=== Creating work station customizing object [$(tgt)]")
	@$(set_STMF_CCSID)
	$(eval crtcmd := "$(SCRIPTSPATH)/crtfrmstmf --ccsid $(TGTCCSID)  -f $< -o $(basename $(@F)) -l $(OBJLIB) -c "CRTWSCST" -p '"$(CRTWSCSTFLAGS)"'")
	@$(PRESETUP) \
<<<<<<< HEAD
	$(SCRIPTSPATH)/crtfrmstmf --ccsid $(TGTCCSID) -f $< -o $(basename $(@F)) -l $(OBJLIB) -c "CRTWSCST" -p "$(CRTWSCSTFLAGS)" --save-joblog "$(JOBLOGFILE)" >> $(LOGFILE) 2>&1 && $(call logSuccess,$@) || $(call logFail,$@)
=======
	$(SCRIPTSPATH)/crtfrmstmf  --ccsid $(TGTCCSID) -f $< -o $(basename $(@F)) -l $(OBJLIB) -c "CRTWSCST" -p "$(CRTWSCSTFLAGS)" --save-joblog "$(JOBLOGFILE)" >> $(LOGFILE) 2>&1 && $(call logSuccess,$@) || $(call logFail,$@)
>>>>>>> d44f2e81
endef

define QMQRY_VARIABLES =
	$(eval AUT = $(QMQRY_AUT))
endef

define SQL_TO_QMQRY_RECIPE =
	$(QMQRY_VARIABLES)
	$(eval d = $($@_d))
	@$(call echo_cmd,"=== Create QM query [$(basename $@)]")
	@$(set_STMF_CCSID)
	$(eval crtcmd := "$(SCRIPTSPATH)/crtfrmstmf -f $< -o $(basename $(@F)) -l $(OBJLIB) -c "CRTQMQRY" -p '"$(CRTQMQRYFLAGS)"'")
	$(PRESETUP) \
<<<<<<< HEAD
	$(SCRIPTSPATH)/crtfrmstmf -f $< -o $(basename $(@F)) -l $(OBJLIB) -c "CRTQMQRY" -p "$(CRTQMQRYFLAGS)" --save-joblog "$(JOBLOGFILE)" >> $(LOGFILE) 2>&1 && $(call logSuccess,$@) || $(call logFail,$@)
=======
	$(SCRIPTSPATH)/crtfrmstmf --ccsid $(TGTCCSID) -f $< -o $(basename $(@F)) -l $(OBJLIB) -c "CRTQMQRY" -p "$(CRTQMQRYFLAGS)" --save-joblog "$(JOBLOGFILE)" >> $(LOGFILE) 2>&1 && $(call logSuccess,$@) || $(call logFail,$@)
>>>>>>> d44f2e81
endef

# $(DEPDIR)/%.d: ;
# .PRECIOUS: $(DEPDIR)/%.d

# The *.rebuild file is used as a way of controlling the rebuild of items whose
# rebuild scripts are external to Make.
# Example: 
#    THIRDPARTY.SRVPGM: $(DEPDIR)/THIRDPARTY.SRVPGM.rebuild
#        build_thirdparty.sh
#    MYPGM.PGM: MYPGM.MODULE THIRDPARTY.SRVPGM
# 'THIRDPARTY.SRVPGM' is built outside of our Makefile, so Make has no way of knowing
# when its source code has changed and it should be recompiled.  If we
# executed the recipe every time, it would cause all items dependent on it to
# also be rebuilt.  By making the 3rd-party item dependent on this dummy .rebuild
# file, we can cause its recipe to normally not run, and we can force its recipe
# to run by manually `touch`ing its .rebuild file.
# The following rule causes the initial .rebuild file to be automatically created.
# $(DEPDIR)/%.rebuild:
# 	@touch $@


.PHONY: version
version: ; @echo "Make version: $(MAKE_VERSION)"


.PHONY: test
test:
	@echo "SHELL:			$(SHELL)"; \
	echo ".SHELLFLAGS:		$(.SHELLFLAGS)"; \
	echo "CURDIR:			$(CURDIR)"; \
	echo "SRCPATH:		$(SRCPATH)"; \
	echo "OBJPATH:		$(OBJPATH)"; \
	echo "OBJLIB:			$(OBJLIB)"; \
	echo "LIBL:			$(LIBL)"; \
	echo "IBMiEnvCmd:		$(IBMiEnvCmd)"; \
	echo "IBMiRelease:		$(IBMiRelease)"; \
	echo "COMPATIBILITYMODE:$(COMPATIBILITYMODE)"; \
	echo "INCDIR:           $(INCDIR)"; \
	echo "preUsrlibl:		$(preUsrlibl)"; \
	echo "postUsrlibl:		$(postUsrlibl)"; \
	echo "ScriptPath:		$(SCRIPTPATH)"; \
	echo "TOOLSPATH:		$(TOOLSPATH)"; \
	echo "PROJECTDIR:		$(PROJECTDIR)";

# Definition of variable ${\n} containing just new-line character
define \n


endef<|MERGE_RESOLUTION|>--- conflicted
+++ resolved
@@ -590,18 +590,11 @@
 define PF_TO_FILE_RECIPE =
 	$(FILE_VARIABLES)
 	@$(call echo_cmd,"=== Creating PF [$(notdir $<)]")
-<<<<<<< HEAD
 	@$(set_STMF_CCSID)
 	$(eval crtcmd := "$(SCRIPTSPATH)/crtfrmstmf --ccsid $(TGTCCSID)  -f $< -o $(basename $(@F)) -l $(OBJLIB) -c "CRTPF" -p '"$(CRTPFFLAGS)"'")
-	@$(PRESETUP) \
-	$(SCRIPTSPATH)/crtfrmstmf --ccsid $(TGTCCSID)  -f $< -o $(basename $(@F)) -l $(OBJLIB) -c "CRTPF" -p "$(CRTPFFLAGS)" --save-joblog "$(JOBLOGFILE)" >> $(LOGFILE) 2>&1 && $(call logSuccess,$@) || $(call logFail,$@)
-	@$(call EVFEVENT_DOWNLOAD,$*.evfevent)
-=======
-	$(eval crtcmd := "$(SCRIPTSPATH)/crtfrmstmf --ccsid $(TGTCCSID) -f $< -o $(basename $(@F)) -l $(OBJLIB) -c "CRTPF" -p '"$(CRTPFFLAGS)"'")
 	@$(PRESETUP) \
 	$(SCRIPTSPATH)/crtfrmstmf --ccsid $(TGTCCSID) -f $< -o $(basename $(@F)) -l $(OBJLIB) -c "CRTPF" -p "$(CRTPFFLAGS)" --save-joblog "$(JOBLOGFILE)" >> $(LOGFILE) 2>&1 && $(call logSuccess,$@) || $(call logFail,$@)
 	@$(call EVFEVENT_DOWNLOAD,$(basename $@).evfevent)
->>>>>>> d44f2e81
 	@$(TYPEDEF)
 endef
 
@@ -711,18 +704,16 @@
 #  |_|  |_|\___/|____/ \___/|_____|_____| |_| \_\___|\___|_| .__/ \___||___/
 #                                                          |_|              
 
-define MODULE_VARIABLES
-	$(eval AUT = $(moduleAUT))\
-	$(eval DBGVIEW = $(moduleDBGVIEW))\
-	$(eval OBJTYPE = $(moduleOBJTYPE))\
-	$(eval OPTION = $(moduleOPTION))\
-	$(eval INCDIR = $(moduleINCDIR))\
-	$(eval RPGPPOPT = $(moduleRPGPPOPT))\
-	$(eval STGMDL = $(moduleSTGMDL))\
-	$(eval SYSIFCOPT = $(moduleSYSIFCOPT))\
-	$(eval TERASPACE = $(moduleTERASPACE))\
-	$(eval TGTRLS = $(moduleTGTRLS))
-endef
+%.MODULE: private AUT = $(moduleAUT)
+%.MODULE: private DBGVIEW = $(moduleDBGVIEW)
+%.MODULE: private OBJTYPE = $(moduleOBJTYPE)
+%.MODULE: private OPTION = $(moduleOPTION)
+%.MODULE: private INCDIR = $(moduleINCDIR)
+%.MODULE: private RPGPPOPT = $(moduleRPGPPOPT)
+%.MODULE: private STGMDL = $(moduleSTGMDL)
+%.MODULE: private SYSIFCOPT = $(moduleSYSIFCOPT)
+%.MODULE: private TERASPACE = $(moduleTERASPACE)
+%.MODULE: private TGTRLS = $(moduleTGTRLS)
 
 define C_TO_MODULE_RECIPE = 
 	$(MODULE_VARIABLES)
@@ -781,7 +772,6 @@
 	$(SCRIPTSPATH)/launch "$(JOBLOGFILE)" "$(crtcmd)" >> $(LOGFILE) 2>&1 && $(call logSuccess,$@) || $(call logFail,$@)
 	@$(call EVFEVENT_DOWNLOAD,$*.evfevent)
 endef
-<<<<<<< HEAD
 
 #   ____   ____ __  __   ____           _                 
 #  |  _ \ / ___|  \/  | |  _ \ ___  ___(_)_ __   ___  ___ 
@@ -825,51 +815,6 @@
 endef
 
 
-=======
-
-#   ____   ____ __  __   ____           _                 
-#  |  _ \ / ___|  \/  | |  _ \ ___  ___(_)_ __   ___  ___ 
-#  | |_) | |  _| |\/| | | |_) / _ \/ __| | '_ \ / _ \/ __|
-#  |  __/| |_| | |  | | |  _ <  __/ (__| | |_) |  __/\__ \
-#  |_|    \____|_|  |_| |_| \_\___|\___|_| .__/ \___||___/
-#                                        |_|              
-
-define PGM_VARIABLES = 
-$(eval ACTGRP = $(programACTGRP))
-$(eval AUT = $(programAUT))
-$(eval DBGVIEW = $(programDBGVIEW))
-$(eval DETAIL = $(programDETAIL))
-$(eval DFTACTGRP = $(programDFTACTGRP))
-$(eval OBJTYPE = $(programOBJTYPE))
-$(eval OPTION = $(programOPTION))
-$(eval RPGPPOPT = $(programRPGPPOPT))
-$(eval STGMDL = $(programSTGMDL))
-$(eval TGTRLS = $(programTGTRLS))
-$(eval BNDSRVPGMPATH = $(basename $(filter %.SRVPGM,$(notdir $^)) $(externalsrvpgms)))
-endef
-
-define SQLPRC_TO_PGM_RECIPE =
-	$(PGM_VARIABLES)
-	$(eval d = $($@_d))
-	@$(call echo_cmd,"=== Creating SQL PROCEDURE from Sql statement [$(notdir $<)]")
-	$(eval crtcmd := RUNSQLSTM srcstmf('$<') $(RUNSQLFLAGS))
-	@$(PRESETUP) \
-	$(SETCURLIBTOOBJLIB) \
-	$(SCRIPTSPATH)/launch "$(JOBLOGFILE)" "$(crtcmd)" >> $(LOGFILE) 2>&1 && $(call logSuccess,$@) || $(call logFail,$@)
-endef
-
-define SQLTRG_TO_PGM_RECIPE =
-	$(PGM_VARIABLES)
-	$(eval d = $($@_d))
-	@$(call echo_cmd,"=== Creating SQL TRIGGER from Sql statement [$(notdir $<)]")
-	$(eval crtcmd := RUNSQLSTM srcstmf('$<') $(RUNSQLFLAGS))
-	@$(PRESETUP) \
-	$(SETCURLIBTOOBJLIB) \
-	$(SCRIPTSPATH)/launch "$(JOBLOGFILE)" "$(crtcmd)" >> $(LOGFILE) 2>&1 && $(call logSuccess,$@) || $(call logFail,$@)
-endef
-
-
->>>>>>> d44f2e81
 define PGM.RPGLE_TO_PGM_RECIPE =
 	$(PGM_VARIABLES)
 	$(eval d = $($@_d))
@@ -904,11 +849,7 @@
 	$(PGM_VARIABLES)
 	$(eval d = $($@_d))
 	@$(call echo_cmd,"=== Create COBOL Program [$(basename $@)]")
-<<<<<<< HEAD
-	$(eval crtcmd := "$(SCRIPTSPATH)/crtfrmstmf --ccsid $(TGTCCSID) -f $< -o $(basename $(@F)) -l $(OBJLIB) -c "CRTPRTF" -p '"$(CRTPRTFFLAGS)"'")
-=======
 	$(eval crtcmd := "$(SCRIPTSPATH)/crtfrmstm --ccsid $(TGTCCSID) -f $< -o $(basename $(@F)) -l $(OBJLIB) -c "CRTPRTF" -p '"$(CRTPRTFFLAGS)"'")
->>>>>>> d44f2e81
 	@$(PRESETUP) \
 	$(SCRIPTSPATH)/crtfrmstmf --ccsid $(TGTCCSID)  -f $< -o $(basename $(@F)) -l $(OBJLIB) -c "CRTPRTF" -p "$(CRTPRTFFLAGS)" --save-joblog "$(JOBLOGFILE)" >> $(LOGFILE) 2>&1 && $(call logSuccess,$@) || $(call logFail,$@)
 	@$(call EVFEVENT_DOWNLOAD,$*.evfevent)
@@ -960,21 +901,12 @@
 #  |  __/| |\  | |__| |_| |  _ <|  __/  |  _ <  __/ (__| | |_) |  __/\__ \
 #  |_|   |_| \_|_____\____|_| \_\_|     |_| \_\___|\___|_| .__/ \___||___/
 #                                                        |_|              
-<<<<<<< HEAD
 
 define PNLGRP_VARIABLES = 
 	$(eval AUT = $(PNLGRP_AUT))
 	$(eval OPTION = $(PNLGRP_OPTION))
 endef
 
-=======
-
-define PNLGRP_VARIABLES = 
-	$(eval AUT = $(PNLGRP_AUT))
-	$(eval OPTION = $(PNLGRP_OPTION))
-endef
-
->>>>>>> d44f2e81
 define PNLGRPSRC_TO_PNLGRP_RECIPE =
 	$(PNLGRP_VARIABLES)
 	$(eval d = $($@_d))
@@ -1032,7 +964,6 @@
 	@$(PRESETUP) \
 	$(SCRIPTSPATH)/extractAndLaunch "$(JOBLOGFILE)" "$<" $(OBJLIB) $(basename $(@F)) >> $(LOGFILE) 2>&1 && $(call logSuccess,$@) || $(call logFail,$@)
 endef
-<<<<<<< HEAD
 
 #    ___ _____ _   _ _____ ____    ____           _                 
 #   / _ \_   _| | | | ____|  _ \  |  _ \ ___  ___(_)_ __   ___  ___ 
@@ -1042,17 +973,6 @@
 #                                                  |_|              
 
 
-=======
-
-#    ___ _____ _   _ _____ ____    ____           _                 
-#   / _ \_   _| | | | ____|  _ \  |  _ \ ___  ___(_)_ __   ___  ___ 
-#  | | | || | | |_| |  _| | |_) | | |_) / _ \/ __| | '_ \ / _ \/ __|
-#  | |_| || | |  _  | |___|  _ <  |  _ <  __/ (__| | |_) |  __/\__ \
-#   \___/ |_| |_| |_|_____|_| \_\ |_| \_\___|\___|_| .__/ \___||___/
-#                                                  |_|              
-
-
->>>>>>> d44f2e81
 define BNDDIR_TO_BNDDIR_RECIPE =
 	$(eval d = $($@_d))
 	@$(call echo_cmd,"=== Creating BND from [$(notdir $<)]")
@@ -1104,11 +1024,7 @@
 	@$(set_STMF_CCSID)
 	$(eval crtcmd := "$(SCRIPTSPATH)/crtfrmstmf --ccsid $(TGTCCSID)  -f $< -o $(basename $(@F)) -l $(OBJLIB) -c "CRTWSCST" -p '"$(CRTWSCSTFLAGS)"'")
 	@$(PRESETUP) \
-<<<<<<< HEAD
-	$(SCRIPTSPATH)/crtfrmstmf --ccsid $(TGTCCSID) -f $< -o $(basename $(@F)) -l $(OBJLIB) -c "CRTWSCST" -p "$(CRTWSCSTFLAGS)" --save-joblog "$(JOBLOGFILE)" >> $(LOGFILE) 2>&1 && $(call logSuccess,$@) || $(call logFail,$@)
-=======
 	$(SCRIPTSPATH)/crtfrmstmf  --ccsid $(TGTCCSID) -f $< -o $(basename $(@F)) -l $(OBJLIB) -c "CRTWSCST" -p "$(CRTWSCSTFLAGS)" --save-joblog "$(JOBLOGFILE)" >> $(LOGFILE) 2>&1 && $(call logSuccess,$@) || $(call logFail,$@)
->>>>>>> d44f2e81
 endef
 
 define QMQRY_VARIABLES =
@@ -1120,13 +1036,9 @@
 	$(eval d = $($@_d))
 	@$(call echo_cmd,"=== Create QM query [$(basename $@)]")
 	@$(set_STMF_CCSID)
-	$(eval crtcmd := "$(SCRIPTSPATH)/crtfrmstmf -f $< -o $(basename $(@F)) -l $(OBJLIB) -c "CRTQMQRY" -p '"$(CRTQMQRYFLAGS)"'")
+	$(eval crtcmd := "$(SCRIPTSPATH)/crtfrmstmf --ccsid $(TGTCCSID) -f $< -o $(basename $(@F)) -l $(OBJLIB) -c "CRTQMQRY" -p '"$(CRTQMQRYFLAGS)"'")
 	$(PRESETUP) \
-<<<<<<< HEAD
-	$(SCRIPTSPATH)/crtfrmstmf -f $< -o $(basename $(@F)) -l $(OBJLIB) -c "CRTQMQRY" -p "$(CRTQMQRYFLAGS)" --save-joblog "$(JOBLOGFILE)" >> $(LOGFILE) 2>&1 && $(call logSuccess,$@) || $(call logFail,$@)
-=======
 	$(SCRIPTSPATH)/crtfrmstmf --ccsid $(TGTCCSID) -f $< -o $(basename $(@F)) -l $(OBJLIB) -c "CRTQMQRY" -p "$(CRTQMQRYFLAGS)" --save-joblog "$(JOBLOGFILE)" >> $(LOGFILE) 2>&1 && $(call logSuccess,$@) || $(call logFail,$@)
->>>>>>> d44f2e81
 endef
 
 # $(DEPDIR)/%.d: ;
