--- conflicted
+++ resolved
@@ -304,10 +304,11 @@
 CRTQMQRYFLAGS = AUT($(AUT)) TEXT('$(TEXT)')
 CRTSQLCIFLAGS = COMMIT($(COMMIT)) OBJTYPE($(OBJTYPE)) OUTPUT(*PRINT) TEXT('$(TEXT)') TGTRLS($(TGTRLS)) DBGVIEW($(DBGVIEW)) \
                 COMPILEOPT('INCDIR($(doublequotedINCDIR)) OPTION($(OPTION)) STGMDL($(STGMDL)) SYSIFCOPT($(SYSIFCOPT)) \
-                            TGTCCSID($(TGTCCSID)) TERASPACE($(TERASPACE))')			
-CRTSQLCPPIFLAGS = COMMIT($(COMMIT)) OUTPUT(*PRINT) TEXT('$(TEXT)') TGTRLS($(TGTRLS)) DBGVIEW($(DBGVIEW)) OPTION($(OPTION)) \
+                           TGTCCSID($(TGTCCSID)) TERASPACE($(TERASPACE))') CVTCCSID($(TGTCCSID))
+CRTSQLCPPIFLAGS = COMMIT($(COMMIT)) OUTPUT(*PRINT) TEXT('$(TEXT)') TGTRLS($(TGTRLS)) DBGVIEW($(DBGVIEW)) \
+				  CVTCCSID($(TGTCCSID)) OPTION($(OPTION)) \
                   COMPILEOPT('STGMDL($(STGMDL)) SYSIFCOPT($(SYSIFCOPT)) DEFINE($(DEFINE)) \
-                  TGTCCSID($(TGTCCSID)) TERASPACE($(TERASPACE)) INCDIR($(doublequotedINCDIR))')
+                             TGTCCSID($(TGTCCSID)) TERASPACE($(TERASPACE)) INCDIR($(doublequotedINCDIR))') 
 CRTSQLRPGIFLAGS = COMMIT($(COMMIT)) OBJTYPE($(OBJTYPE)) OPTION($(OPTION)) OUTPUT(*PRINT) TEXT('$(TEXT)') \
                   TGTRLS($(TGTRLS)) DBGVIEW($(DBGVIEW)) RPGPPOPT($(RPGPPOPT)) \
                   COMPILEOPT('TGTCCSID($(TGTCCSID)) INCDIR($(doublequotedINCDIR))')
@@ -609,13 +610,9 @@
 	$(if $(filter %.cpp,$<),$(CPPMOD_TERASPACE), \
 	$(if $(filter %.SQLC,$<),$(SQLCIMOD_TERASPACE), \
 	$(if $(filter %.sqlc,$<),$(SQLCIMOD_TERASPACE), \
-<<<<<<< HEAD
 	$(if $(filter %.SQLCPP,$<),$(SQLCPPIMOD_TERASPACE), \
 	$(if $(filter %.sqlcpp,$<),$(SQLCPPIMOD_TERASPACE), \
 	UNKNOWN_FILE_TYPE)))))))))
-=======
-	UNKNOWN_FILE_TYPE)))))))
->>>>>>> cdda64d3
 moduleTGTRLS = $(strip \
 	$(if $(filter %.C,$<),$(CMOD_TGTRLS), \
 	$(if $(filter %.c,$<),$(CMOD_TGTRLS), \
