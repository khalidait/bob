--- conflicted
+++ resolved
@@ -6,17 +6,10 @@
 
 def test_from_file():
     # Test loading from a valid file
-<<<<<<< HEAD
-    rules_mk = RulesMk.from_file(data_dir / "a.rules.mk")
+    rules_mk = RulesMk.from_file(data_dir / "a.rules.mk", data_dir)
     expected_targets = {'TRGs': [], 'DTAARAs': [], 'DTAQs': [], 'SQLs': [], 'BNDDs': [], 'PFs': [], 'LFs': [],
                         'DSPFs': [], 'PRTFs': [], 'CMDs': [], 'MODULEs': ['VAT300.MODULE'], 'SRVPGMs': [], 'PGMs': [],
                         'MENUs': [], 'PNLGRPs': [], 'QMQRYs': [], 'WSCSTs': [], 'MSGs': []}
-=======
-    rules_mk = RulesMk.from_file(data_dir / "a.rules.mk", data_dir)
-    expected_targets = {'TRGs': [], 'DTAARAs': [], 'SQLs': [], 'BNDDs': [], 'PFs': [], 'LFs': [], 'DSPFs': [],
-                        'PRTFs': [], 'CMDs': [], 'MODULEs': ['VAT300.MODULE'], 'SRVPGMs': [], 'PGMs': [], 'MENUs': [],
-                        'PNLGRPs': [], 'QMQRYs': [], 'WSCSTs': [], 'MSGs': []}
->>>>>>> 230a9ad5
     variables1 = ['private DFTACTGRP = *NO', 'private TEXT := Andy is cool', 'private VARSHELL ?= SHELL',
                   'private VARAPPEND += TOAPPEND', 'private VARAPPEND+=APPEND2 # we support end of line comments',
                   'private VARIMMED ::= IMMED', 'private VARESCAPE :::= ESCAPE']
@@ -58,15 +51,9 @@
 
 def test_custom_recipe():
     # Test loading from a valid file
-<<<<<<< HEAD
-    rules_mk = RulesMk.from_file(data_dir / "custom.rules.mk")
+    rules_mk = RulesMk.from_file(data_dir / "custom.rules.mk", data_dir)
     expected_targets = {'TRGs': [], 'DTAARAs': [], 'DTAQs': [], 'SQLs': [], 'BNDDs': [], 'PFs': ['CRTSBSD.FILE'],
                         'LFs': [], 'DSPFs': [], 'PRTFs': [], 'CMDs': [], 'MODULEs': [], 'SRVPGMs': [], 'PGMs': [],
-=======
-    rules_mk = RulesMk.from_file(data_dir / "custom.rules.mk", data_dir)
-    expected_targets = {'TRGs': [], 'DTAARAs': [], 'SQLs': [], 'BNDDs': [], 'PFs': ['CRTSBSD.FILE'], 'LFs': [],
-                        'DSPFs': [], 'PRTFs': [], 'CMDs': [], 'MODULEs': [], 'SRVPGMs': [], 'PGMs': [],
->>>>>>> 230a9ad5
                         'MENUs': [], 'PNLGRPs': [], 'QMQRYs': [], 'WSCSTs': [], 'MSGs': []}
     commands0 = ['@$(call echo_cmd,=== Creating [CRTSBSD.FILE] from custom recipe)',
                  'system -i "CRTSBSD SBSD(BATCHWL/BATCHSBSD) POOLS((1 *SHRPOOL3 *N *MB))"',
@@ -98,15 +85,9 @@
 
 def test_dtaara_recipe():
     # Test loading from a valid file
-<<<<<<< HEAD
-    rules_mk = RulesMk.from_file(data_dir / "dtaara.rules.mk")
+    rules_mk = RulesMk.from_file(data_dir / "dtaara.rules.mk", data_dir)
     expected_targets = {'TRGs': [], 'DTAARAs': ['LASTORDNO.DTAARA'], 'DTAQs': [], 'SQLs': [], 'BNDDs': [], 'PFs': [],
                         'LFs': [], 'DSPFs': [], 'PRTFs': [], 'CMDs': [], 'MODULEs': [], 'SRVPGMs': [], 'PGMs': [],
-=======
-    rules_mk = RulesMk.from_file(data_dir / "dtaara.rules.mk", data_dir)
-    expected_targets = {'TRGs': [], 'DTAARAs': ['LASTORDNO.DTAARA'], 'SQLs': [], 'BNDDs': [], 'PFs': [], 'LFs': [],
-                        'DSPFs': [], 'PRTFs': [], 'CMDs': [], 'MODULEs': [], 'SRVPGMs': [], 'PGMs': [],
->>>>>>> 230a9ad5
                         'MENUs': [], 'PNLGRPs': [], 'QMQRYs': [], 'WSCSTs': [], 'MSGs': []}
 
     assert rules_mk.containing_dir == data_dir
@@ -156,13 +137,8 @@
 
 def test_dds_recipe():
     # Test loading from a valid file
-<<<<<<< HEAD
-    rules_mk = RulesMk.from_file(data_dir / "dds.rules.mk")
+    rules_mk = RulesMk.from_file(data_dir / "dds.rules.mk", data_dir)
     expected_targets = {'TRGs': [], 'DTAARAs': [], 'DTAQs': [], 'SQLs': [], 'BNDDs': [], 'PFs': ['ARTICLE.FILE',
-=======
-    rules_mk = RulesMk.from_file(data_dir / "dds.rules.mk", data_dir)
-    expected_targets = {'TRGs': [], 'DTAARAs': [], 'SQLs': [], 'BNDDs': [], 'PFs': ['ARTICLE.FILE',
->>>>>>> 230a9ad5
                         'DETORD.FILE', 'TMPDETORD.FILE'], 'LFs': [], 'DSPFs': ['ART301D.FILE'],
                         'PRTFs': ['ORD500O.FILE'], 'CMDs': [], 'MODULEs': [], 'SRVPGMs': [], 'PGMs': [],
                         'MENUs': [], 'PNLGRPs': [], 'QMQRYs': [], 'WSCSTs': [], 'MSGs': []}
